--- conflicted
+++ resolved
@@ -277,11 +277,7 @@
         let mut content = RoomCreateEventContent::new(conduit_user.clone());
         content.federate = true;
         content.predecessor = None;
-<<<<<<< HEAD
-        content.room_version = RoomVersionId::V6;
-=======
         content.room_version = db.globals.default_room_version();
->>>>>>> 04fcac20
 
         // 1. The room create event
         db.rooms.build_and_append_pdu(
