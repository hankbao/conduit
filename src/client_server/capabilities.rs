use crate::{database::DatabaseGuard, ConduitResult, Ruma};
use ruma::api::client::r0::capabilities::{
    get_capabilities, Capabilities, RoomVersionStability, RoomVersionsCapability,
};
use std::collections::BTreeMap;

#[cfg(feature = "conduit_bin")]
use rocket::get;

/// # `GET /_matrix/client/r0/capabilities`
///
/// Get information on the supported feature set and other relevent capabilities of this server.
#[cfg_attr(
    feature = "conduit_bin",
    get("/_matrix/client/r0/capabilities", data = "<_body>")
)]
#[tracing::instrument(skip(_body, db))]
pub async fn get_capabilities_route(
    _body: Ruma<get_capabilities::Request>,
    db: DatabaseGuard,
) -> ConduitResult<get_capabilities::Response> {
    let mut available = BTreeMap::new();
<<<<<<< HEAD
    available.insert(RoomVersionId::V5, RoomVersionStability::Stable);
    available.insert(RoomVersionId::V6, RoomVersionStability::Stable);

    let mut capabilities = Capabilities::new();
    capabilities.room_versions = RoomVersionsCapability {
        default: RoomVersionId::V6,
=======
    if db.globals.allow_unstable_room_versions() {
        for room_version in &db.globals.unstable_room_versions {
            available.insert(room_version.clone(), RoomVersionStability::Stable);
        }
    } else {
        for room_version in &db.globals.unstable_room_versions {
            available.insert(room_version.clone(), RoomVersionStability::Unstable);
        }
    }
    for room_version in &db.globals.stable_room_versions {
        available.insert(room_version.clone(), RoomVersionStability::Stable);
    }

    let mut capabilities = Capabilities::new();
    capabilities.room_versions = RoomVersionsCapability {
        default: db.globals.default_room_version(),
>>>>>>> 04fcac20
        available,
    };

    Ok(get_capabilities::Response { capabilities }.into())
}<|MERGE_RESOLUTION|>--- conflicted
+++ resolved
@@ -20,14 +20,6 @@
     db: DatabaseGuard,
 ) -> ConduitResult<get_capabilities::Response> {
     let mut available = BTreeMap::new();
-<<<<<<< HEAD
-    available.insert(RoomVersionId::V5, RoomVersionStability::Stable);
-    available.insert(RoomVersionId::V6, RoomVersionStability::Stable);
-
-    let mut capabilities = Capabilities::new();
-    capabilities.room_versions = RoomVersionsCapability {
-        default: RoomVersionId::V6,
-=======
     if db.globals.allow_unstable_room_versions() {
         for room_version in &db.globals.unstable_room_versions {
             available.insert(room_version.clone(), RoomVersionStability::Stable);
@@ -44,7 +36,6 @@
     let mut capabilities = Capabilities::new();
     capabilities.room_versions = RoomVersionsCapability {
         default: db.globals.default_room_version(),
->>>>>>> 04fcac20
         available,
     };
 
