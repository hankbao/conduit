mod edus;

pub use edus::RoomEdus;

use crate::{
    pdu::{EventHash, PduBuilder},
    server_server, utils, Database, Error, PduEvent, Result,
};
use lru_cache::LruCache;
use regex::Regex;
use ring::digest;
use rocket::http::RawStr;
use ruma::{
    api::{client::error::ErrorKind, federation},
    events::{
        direct::DirectEvent,
        ignored_user_list::IgnoredUserListEvent,
        push_rules::PushRulesEvent,
        room::{
            create::RoomCreateEventContent,
            member::{MembershipState, RoomMemberEventContent},
            message::RoomMessageEventContent,
            power_levels::RoomPowerLevelsEventContent,
        },
        tag::TagEvent,
        AnyStrippedStateEvent, AnySyncStateEvent, EventType,
    },
    push::{Action, Ruleset, Tweak},
    serde::{CanonicalJsonObject, CanonicalJsonValue, Raw},
    state_res::{self, RoomVersion, StateMap},
    uint, DeviceId, EventId, RoomAliasId, RoomId, RoomVersionId, ServerName, UserId,
};
use serde::Deserialize;
use serde_json::value::to_raw_value;
use std::{
    borrow::Cow,
    collections::{BTreeMap, HashMap, HashSet},
    convert::{TryFrom, TryInto},
    fmt::Debug,
    iter,
    mem::size_of,
    sync::{Arc, Mutex, RwLock},
    time::Instant,
};
use tokio::sync::MutexGuard;
use tracing::{error, warn};

use super::{abstraction::Tree, admin::AdminCommand, pusher};

/// The unique identifier of each state group.
///
/// This is created when a state group is added to the database by
/// hashing the entire state.
pub type StateHashId = Vec<u8>;
pub type CompressedStateEvent = [u8; 2 * size_of::<u64>()];

pub struct Rooms {
    pub edus: RoomEdus,
    pub(super) pduid_pdu: Arc<dyn Tree>, // PduId = ShortRoomId + Count
    pub(super) eventid_pduid: Arc<dyn Tree>,
    pub(super) roomid_pduleaves: Arc<dyn Tree>,
    pub(super) alias_roomid: Arc<dyn Tree>,
    pub(super) aliasid_alias: Arc<dyn Tree>, // AliasId = RoomId + Count
    pub(super) publicroomids: Arc<dyn Tree>,

    pub(super) tokenids: Arc<dyn Tree>, // TokenId = ShortRoomId + Token + PduIdCount

    /// Participating servers in a room.
    pub(super) roomserverids: Arc<dyn Tree>, // RoomServerId = RoomId + ServerName
    pub(super) serverroomids: Arc<dyn Tree>, // ServerRoomId = ServerName + RoomId

    pub(super) userroomid_joined: Arc<dyn Tree>,
    pub(super) roomuserid_joined: Arc<dyn Tree>,
    pub(super) roomid_joinedcount: Arc<dyn Tree>,
    pub(super) roomid_invitedcount: Arc<dyn Tree>,
    pub(super) roomuseroncejoinedids: Arc<dyn Tree>,
    pub(super) userroomid_invitestate: Arc<dyn Tree>, // InviteState = Vec<Raw<Pdu>>
    pub(super) roomuserid_invitecount: Arc<dyn Tree>, // InviteCount = Count
    pub(super) userroomid_leftstate: Arc<dyn Tree>,
    pub(super) roomuserid_leftcount: Arc<dyn Tree>,

    pub(super) lazyloadedids: Arc<dyn Tree>, // LazyLoadedIds = UserId + DeviceId + RoomId + LazyLoadedUserId

    pub(super) userroomid_notificationcount: Arc<dyn Tree>, // NotifyCount = u64
    pub(super) userroomid_highlightcount: Arc<dyn Tree>,    // HightlightCount = u64

    /// Remember the current state hash of a room.
    pub(super) roomid_shortstatehash: Arc<dyn Tree>,
    pub(super) roomsynctoken_shortstatehash: Arc<dyn Tree>,
    /// Remember the state hash at events in the past.
    pub(super) shorteventid_shortstatehash: Arc<dyn Tree>,
    /// StateKey = EventType + StateKey, ShortStateKey = Count
    pub(super) statekey_shortstatekey: Arc<dyn Tree>,
    pub(super) shortstatekey_statekey: Arc<dyn Tree>,

    pub(super) roomid_shortroomid: Arc<dyn Tree>,

    pub(super) shorteventid_eventid: Arc<dyn Tree>,
    pub(super) eventid_shorteventid: Arc<dyn Tree>,

    pub(super) statehash_shortstatehash: Arc<dyn Tree>,
    pub(super) shortstatehash_statediff: Arc<dyn Tree>, // StateDiff = parent (or 0) + (shortstatekey+shorteventid++) + 0_u64 + (shortstatekey+shorteventid--)

    pub(super) shorteventid_authchain: Arc<dyn Tree>,

    /// RoomId + EventId -> outlier PDU.
    /// Any pdu that has passed the steps 1-8 in the incoming event /federation/send/txn.
    pub(super) eventid_outlierpdu: Arc<dyn Tree>,
    pub(super) softfailedeventids: Arc<dyn Tree>,

    /// RoomId + EventId -> Parent PDU EventId.
    pub(super) referencedevents: Arc<dyn Tree>,

    pub(super) pdu_cache: Mutex<LruCache<Box<EventId>, Arc<PduEvent>>>,
    pub(super) shorteventid_cache: Mutex<LruCache<u64, Arc<EventId>>>,
    pub(super) auth_chain_cache: Mutex<LruCache<Vec<u64>, Arc<HashSet<u64>>>>,
    pub(super) eventidshort_cache: Mutex<LruCache<Box<EventId>, u64>>,
    pub(super) statekeyshort_cache: Mutex<LruCache<(EventType, String), u64>>,
    pub(super) shortstatekey_cache: Mutex<LruCache<u64, (EventType, String)>>,
    pub(super) our_real_users_cache: RwLock<HashMap<Box<RoomId>, Arc<HashSet<Box<UserId>>>>>,
    pub(super) appservice_in_room_cache: RwLock<HashMap<Box<RoomId>, HashMap<String, bool>>>,
    pub(super) lazy_load_waiting:
        Mutex<HashMap<(Box<UserId>, Box<DeviceId>, Box<RoomId>, u64), HashSet<Box<UserId>>>>,
    pub(super) stateinfo_cache: Mutex<
        LruCache<
            u64,
            Vec<(
                u64,                           // sstatehash
                HashSet<CompressedStateEvent>, // full state
                HashSet<CompressedStateEvent>, // added
                HashSet<CompressedStateEvent>, // removed
            )>,
        >,
    >,
}

impl Rooms {
    /// Returns true if a given room version is supported
    #[tracing::instrument(skip(self, db))]
    pub fn is_supported_version(&self, db: &Database, room_version: &RoomVersionId) -> bool {
        db.globals.supported_room_versions().contains(room_version)
    }

    /// Builds a StateMap by iterating over all keys that start
    /// with state_hash, this gives the full state for the given state_hash.
    #[tracing::instrument(skip(self))]
    pub fn state_full_ids(&self, shortstatehash: u64) -> Result<BTreeMap<u64, Arc<EventId>>> {
        let full_state = self
            .load_shortstatehash_info(shortstatehash)?
            .pop()
            .expect("there is always one layer")
            .1;
        full_state
            .into_iter()
            .map(|compressed| self.parse_compressed_state_event(compressed))
            .collect()
    }

    #[tracing::instrument(skip(self))]
    pub fn state_full(
        &self,
        shortstatehash: u64,
    ) -> Result<HashMap<(EventType, String), Arc<PduEvent>>> {
        let full_state = self
            .load_shortstatehash_info(shortstatehash)?
            .pop()
            .expect("there is always one layer")
            .1;
        Ok(full_state
            .into_iter()
            .map(|compressed| self.parse_compressed_state_event(compressed))
            .filter_map(|r| r.ok())
            .map(|(_, eventid)| self.get_pdu(&eventid))
            .filter_map(|r| r.ok().flatten())
            .map(|pdu| {
                Ok::<_, Error>((
                    (
                        pdu.kind.clone(),
                        pdu.state_key
                            .as_ref()
                            .ok_or_else(|| Error::bad_database("State event has no state key."))?
                            .clone(),
                    ),
                    pdu,
                ))
            })
            .filter_map(|r| r.ok())
            .collect())
    }

    /// Returns a single PDU from `room_id` with key (`event_type`, `state_key`).
    #[tracing::instrument(skip(self))]
    pub fn state_get_id(
        &self,
        shortstatehash: u64,
        event_type: &EventType,
        state_key: &str,
    ) -> Result<Option<Arc<EventId>>> {
        let shortstatekey = match self.get_shortstatekey(event_type, state_key)? {
            Some(s) => s,
            None => return Ok(None),
        };
        let full_state = self
            .load_shortstatehash_info(shortstatehash)?
            .pop()
            .expect("there is always one layer")
            .1;
        Ok(full_state
            .into_iter()
            .find(|bytes| bytes.starts_with(&shortstatekey.to_be_bytes()))
            .and_then(|compressed| {
                self.parse_compressed_state_event(compressed)
                    .ok()
                    .map(|(_, id)| id)
            }))
    }

    /// Returns a single PDU from `room_id` with key (`event_type`, `state_key`).
    #[tracing::instrument(skip(self))]
    pub fn state_get(
        &self,
        shortstatehash: u64,
        event_type: &EventType,
        state_key: &str,
    ) -> Result<Option<Arc<PduEvent>>> {
        self.state_get_id(shortstatehash, event_type, state_key)?
            .map_or(Ok(None), |event_id| self.get_pdu(&event_id))
    }

    /// Returns the state hash for this pdu.
    #[tracing::instrument(skip(self))]
    pub fn pdu_shortstatehash(&self, event_id: &EventId) -> Result<Option<u64>> {
        self.eventid_shorteventid
            .get(event_id.as_bytes())?
            .map_or(Ok(None), |shorteventid| {
                self.shorteventid_shortstatehash
                    .get(&shorteventid)?
                    .map(|bytes| {
                        utils::u64_from_bytes(&bytes).map_err(|_| {
                            Error::bad_database(
                                "Invalid shortstatehash bytes in shorteventid_shortstatehash",
                            )
                        })
                    })
                    .transpose()
            })
    }

    /// Returns the last state hash key added to the db for the given room.
    #[tracing::instrument(skip(self))]
    pub fn current_shortstatehash(&self, room_id: &RoomId) -> Result<Option<u64>> {
        self.roomid_shortstatehash
            .get(room_id.as_bytes())?
            .map_or(Ok(None), |bytes| {
                Ok(Some(utils::u64_from_bytes(&bytes).map_err(|_| {
                    Error::bad_database("Invalid shortstatehash in roomid_shortstatehash")
                })?))
            })
    }

    /// This fetches auth events from the current state.
    #[tracing::instrument(skip(self))]
    pub fn get_auth_events(
        &self,
        room_id: &RoomId,
        kind: &EventType,
        sender: &UserId,
        state_key: Option<&str>,
        content: &serde_json::value::RawValue,
    ) -> Result<StateMap<Arc<PduEvent>>> {
        let shortstatehash =
            if let Some(current_shortstatehash) = self.current_shortstatehash(room_id)? {
                current_shortstatehash
            } else {
                return Ok(HashMap::new());
            };

        let auth_events = state_res::auth_types_for_event(kind, sender, state_key, content)
            .expect("content is a valid JSON object");

        let mut sauthevents = auth_events
            .into_iter()
            .filter_map(|(event_type, state_key)| {
                self.get_shortstatekey(&event_type, &state_key)
                    .ok()
                    .flatten()
                    .map(|s| (s, (event_type, state_key)))
            })
            .collect::<HashMap<_, _>>();

        let full_state = self
            .load_shortstatehash_info(shortstatehash)?
            .pop()
            .expect("there is always one layer")
            .1;

        Ok(full_state
            .into_iter()
            .filter_map(|compressed| self.parse_compressed_state_event(compressed).ok())
            .filter_map(|(shortstatekey, event_id)| {
                sauthevents.remove(&shortstatekey).map(|k| (k, event_id))
            })
            .filter_map(|(k, event_id)| self.get_pdu(&event_id).ok().flatten().map(|pdu| (k, pdu)))
            .collect())
    }

    /// Generate a new StateHash.
    ///
    /// A unique hash made from hashing all PDU ids of the state joined with 0xff.
    fn calculate_hash(&self, bytes_list: &[&[u8]]) -> StateHashId {
        // We only hash the pdu's event ids, not the whole pdu
        let bytes = bytes_list.join(&0xff);
        let hash = digest::digest(&digest::SHA256, &bytes);
        hash.as_ref().into()
    }

    /// Checks if a room exists.
    #[tracing::instrument(skip(self))]
    pub fn exists(&self, room_id: &RoomId) -> Result<bool> {
        let prefix = match self.get_shortroomid(room_id)? {
            Some(b) => b.to_be_bytes().to_vec(),
            None => return Ok(false),
        };

        // Look for PDUs in that room.
        Ok(self
            .pduid_pdu
            .iter_from(&prefix, false)
            .next()
            .filter(|(k, _)| k.starts_with(&prefix))
            .is_some())
    }

    /// Checks if a room exists.
    #[tracing::instrument(skip(self))]
    pub fn first_pdu_in_room(&self, room_id: &RoomId) -> Result<Option<Arc<PduEvent>>> {
        let prefix = self
            .get_shortroomid(room_id)?
            .expect("room exists")
            .to_be_bytes()
            .to_vec();

        // Look for PDUs in that room.
        self.pduid_pdu
            .iter_from(&prefix, false)
            .filter(|(k, _)| k.starts_with(&prefix))
            .map(|(_, pdu)| {
                serde_json::from_slice(&pdu)
                    .map_err(|_| Error::bad_database("Invalid first PDU in db."))
                    .map(Arc::new)
            })
            .next()
            .transpose()
    }

    /// Force the creation of a new StateHash and insert it into the db.
    ///
    /// Whatever `state` is supplied to `force_state` becomes the new current room state snapshot.
    #[tracing::instrument(skip(self, new_state_ids_compressed, db))]
    pub fn force_state(
        &self,
        room_id: &RoomId,
        new_state_ids_compressed: HashSet<CompressedStateEvent>,
        db: &Database,
    ) -> Result<()> {
        let previous_shortstatehash = self.current_shortstatehash(room_id)?;

        let state_hash = self.calculate_hash(
            &new_state_ids_compressed
                .iter()
                .map(|bytes| &bytes[..])
                .collect::<Vec<_>>(),
        );

        let (new_shortstatehash, already_existed) =
            self.get_or_create_shortstatehash(&state_hash, &db.globals)?;

        if Some(new_shortstatehash) == previous_shortstatehash {
            return Ok(());
        }

        let states_parents = previous_shortstatehash
            .map_or_else(|| Ok(Vec::new()), |p| self.load_shortstatehash_info(p))?;

        let (statediffnew, statediffremoved) = if let Some(parent_stateinfo) = states_parents.last()
        {
            let statediffnew: HashSet<_> = new_state_ids_compressed
                .difference(&parent_stateinfo.1)
                .copied()
                .collect();

            let statediffremoved: HashSet<_> = parent_stateinfo
                .1
                .difference(&new_state_ids_compressed)
                .copied()
                .collect();

            (statediffnew, statediffremoved)
        } else {
            (new_state_ids_compressed, HashSet::new())
        };

        if !already_existed {
            self.save_state_from_diff(
                new_shortstatehash,
                statediffnew.clone(),
                statediffremoved,
                2, // every state change is 2 event changes on average
                states_parents,
            )?;
        };

        for event_id in statediffnew.into_iter().filter_map(|new| {
            self.parse_compressed_state_event(new)
                .ok()
                .map(|(_, id)| id)
        }) {
            let pdu = match self.get_pdu_json(&event_id)? {
                Some(pdu) => pdu,
                None => continue,
            };

            if pdu.get("type").and_then(|val| val.as_str()) != Some("m.room.member") {
                continue;
            }

            let pdu: PduEvent = match serde_json::from_str(
                &serde_json::to_string(&pdu).expect("CanonicalJsonObj can be serialized to JSON"),
            ) {
                Ok(pdu) => pdu,
                Err(_) => continue,
            };

            #[derive(Deserialize)]
            struct ExtractMembership {
                membership: MembershipState,
            }

            let membership = match serde_json::from_str::<ExtractMembership>(pdu.content.get()) {
                Ok(e) => e.membership,
                Err(_) => continue,
            };

            let state_key = match pdu.state_key {
                Some(k) => k,
                None => continue,
            };

            let user_id = match UserId::parse(state_key) {
                Ok(id) => id,
                Err(_) => continue,
            };

            self.update_membership(room_id, &user_id, membership, &pdu.sender, None, db, false)?;
        }

        self.update_joined_count(room_id, db)?;

        self.roomid_shortstatehash
            .insert(room_id.as_bytes(), &new_shortstatehash.to_be_bytes())?;

        Ok(())
    }

    /// Returns a stack with info on shortstatehash, full state, added diff and removed diff for the selected shortstatehash and each parent layer.
    #[tracing::instrument(skip(self))]
    pub fn load_shortstatehash_info(
        &self,
        shortstatehash: u64,
    ) -> Result<
        Vec<(
            u64,                           // sstatehash
            HashSet<CompressedStateEvent>, // full state
            HashSet<CompressedStateEvent>, // added
            HashSet<CompressedStateEvent>, // removed
        )>,
    > {
        if let Some(r) = self
            .stateinfo_cache
            .lock()
            .unwrap()
            .get_mut(&shortstatehash)
        {
            return Ok(r.clone());
        }

        let value = self
            .shortstatehash_statediff
            .get(&shortstatehash.to_be_bytes())?
            .ok_or_else(|| Error::bad_database("State hash does not exist"))?;
        let parent =
            utils::u64_from_bytes(&value[0..size_of::<u64>()]).expect("bytes have right length");

        let mut add_mode = true;
        let mut added = HashSet::new();
        let mut removed = HashSet::new();

        let mut i = size_of::<u64>();
        while let Some(v) = value.get(i..i + 2 * size_of::<u64>()) {
            if add_mode && v.starts_with(&0_u64.to_be_bytes()) {
                add_mode = false;
                i += size_of::<u64>();
                continue;
            }
            if add_mode {
                added.insert(v.try_into().expect("we checked the size above"));
            } else {
                removed.insert(v.try_into().expect("we checked the size above"));
            }
            i += 2 * size_of::<u64>();
        }

        if parent != 0_u64 {
            let mut response = self.load_shortstatehash_info(parent)?;
            let mut state = response.last().unwrap().1.clone();
            state.extend(added.iter().copied());
            for r in &removed {
                state.remove(r);
            }

            response.push((shortstatehash, state, added, removed));

            Ok(response)
        } else {
            let response = vec![(shortstatehash, added.clone(), added, removed)];
            self.stateinfo_cache
                .lock()
                .unwrap()
                .insert(shortstatehash, response.clone());
            Ok(response)
        }
    }

    #[tracing::instrument(skip(self, globals))]
    pub fn compress_state_event(
        &self,
        shortstatekey: u64,
        event_id: &EventId,
        globals: &super::globals::Globals,
    ) -> Result<CompressedStateEvent> {
        let mut v = shortstatekey.to_be_bytes().to_vec();
        v.extend_from_slice(
            &self
                .get_or_create_shorteventid(event_id, globals)?
                .to_be_bytes(),
        );
        Ok(v.try_into().expect("we checked the size above"))
    }

    /// Returns shortstatekey, event id
    #[tracing::instrument(skip(self, compressed_event))]
    pub fn parse_compressed_state_event(
        &self,
        compressed_event: CompressedStateEvent,
    ) -> Result<(u64, Arc<EventId>)> {
        Ok((
            utils::u64_from_bytes(&compressed_event[0..size_of::<u64>()])
                .expect("bytes have right length"),
            self.get_eventid_from_short(
                utils::u64_from_bytes(&compressed_event[size_of::<u64>()..])
                    .expect("bytes have right length"),
            )?,
        ))
    }

    /// Creates a new shortstatehash that often is just a diff to an already existing
    /// shortstatehash and therefore very efficient.
    ///
    /// There are multiple layers of diffs. The bottom layer 0 always contains the full state. Layer
    /// 1 contains diffs to states of layer 0, layer 2 diffs to layer 1 and so on. If layer n > 0
    /// grows too big, it will be combined with layer n-1 to create a new diff on layer n-1 that's
    /// based on layer n-2. If that layer is also too big, it will recursively fix above layers too.
    ///
    /// * `shortstatehash` - Shortstatehash of this state
    /// * `statediffnew` - Added to base. Each vec is shortstatekey+shorteventid
    /// * `statediffremoved` - Removed from base. Each vec is shortstatekey+shorteventid
    /// * `diff_to_sibling` - Approximately how much the diff grows each time for this layer
    /// * `parent_states` - A stack with info on shortstatehash, full state, added diff and removed diff for each parent layer
    #[tracing::instrument(skip(
        self,
        statediffnew,
        statediffremoved,
        diff_to_sibling,
        parent_states
    ))]
    pub fn save_state_from_diff(
        &self,
        shortstatehash: u64,
        statediffnew: HashSet<CompressedStateEvent>,
        statediffremoved: HashSet<CompressedStateEvent>,
        diff_to_sibling: usize,
        mut parent_states: Vec<(
            u64,                           // sstatehash
            HashSet<CompressedStateEvent>, // full state
            HashSet<CompressedStateEvent>, // added
            HashSet<CompressedStateEvent>, // removed
        )>,
    ) -> Result<()> {
        let diffsum = statediffnew.len() + statediffremoved.len();

        if parent_states.len() > 3 {
            // Number of layers
            // To many layers, we have to go deeper
            let parent = parent_states.pop().unwrap();

            let mut parent_new = parent.2;
            let mut parent_removed = parent.3;

            for removed in statediffremoved {
                if !parent_new.remove(&removed) {
                    // It was not added in the parent and we removed it
                    parent_removed.insert(removed);
                }
                // Else it was added in the parent and we removed it again. We can forget this change
            }

            for new in statediffnew {
                if !parent_removed.remove(&new) {
                    // It was not touched in the parent and we added it
                    parent_new.insert(new);
                }
                // Else it was removed in the parent and we added it again. We can forget this change
            }

            self.save_state_from_diff(
                shortstatehash,
                parent_new,
                parent_removed,
                diffsum,
                parent_states,
            )?;

            return Ok(());
        }

        if parent_states.is_empty() {
            // There is no parent layer, create a new state
            let mut value = 0_u64.to_be_bytes().to_vec(); // 0 means no parent
            for new in &statediffnew {
                value.extend_from_slice(&new[..]);
            }

            if !statediffremoved.is_empty() {
                warn!("Tried to create new state with removals");
            }

            self.shortstatehash_statediff
                .insert(&shortstatehash.to_be_bytes(), &value)?;

            return Ok(());
        };

        // Else we have two options.
        // 1. We add the current diff on top of the parent layer.
        // 2. We replace a layer above

        let parent = parent_states.pop().unwrap();
        let parent_diff = parent.2.len() + parent.3.len();

        if diffsum * diffsum >= 2 * diff_to_sibling * parent_diff {
            // Diff too big, we replace above layer(s)
            let mut parent_new = parent.2;
            let mut parent_removed = parent.3;

            for removed in statediffremoved {
                if !parent_new.remove(&removed) {
                    // It was not added in the parent and we removed it
                    parent_removed.insert(removed);
                }
                // Else it was added in the parent and we removed it again. We can forget this change
            }

            for new in statediffnew {
                if !parent_removed.remove(&new) {
                    // It was not touched in the parent and we added it
                    parent_new.insert(new);
                }
                // Else it was removed in the parent and we added it again. We can forget this change
            }

            self.save_state_from_diff(
                shortstatehash,
                parent_new,
                parent_removed,
                diffsum,
                parent_states,
            )?;
        } else {
            // Diff small enough, we add diff as layer on top of parent
            let mut value = parent.0.to_be_bytes().to_vec();
            for new in &statediffnew {
                value.extend_from_slice(&new[..]);
            }

            if !statediffremoved.is_empty() {
                value.extend_from_slice(&0_u64.to_be_bytes());
                for removed in &statediffremoved {
                    value.extend_from_slice(&removed[..]);
                }
            }

            self.shortstatehash_statediff
                .insert(&shortstatehash.to_be_bytes(), &value)?;
        }

        Ok(())
    }

    /// Returns (shortstatehash, already_existed)
    #[tracing::instrument(skip(self, globals))]
    fn get_or_create_shortstatehash(
        &self,
        state_hash: &StateHashId,
        globals: &super::globals::Globals,
    ) -> Result<(u64, bool)> {
        Ok(match self.statehash_shortstatehash.get(state_hash)? {
            Some(shortstatehash) => (
                utils::u64_from_bytes(&shortstatehash)
                    .map_err(|_| Error::bad_database("Invalid shortstatehash in db."))?,
                true,
            ),
            None => {
                let shortstatehash = globals.next_count()?;
                self.statehash_shortstatehash
                    .insert(state_hash, &shortstatehash.to_be_bytes())?;
                (shortstatehash, false)
            }
        })
    }

    #[tracing::instrument(skip(self, globals))]
    pub fn get_or_create_shorteventid(
        &self,
        event_id: &EventId,
        globals: &super::globals::Globals,
    ) -> Result<u64> {
        if let Some(short) = self.eventidshort_cache.lock().unwrap().get_mut(event_id) {
            return Ok(*short);
        }

        let short = match self.eventid_shorteventid.get(event_id.as_bytes())? {
            Some(shorteventid) => utils::u64_from_bytes(&shorteventid)
                .map_err(|_| Error::bad_database("Invalid shorteventid in db."))?,
            None => {
                let shorteventid = globals.next_count()?;
                self.eventid_shorteventid
                    .insert(event_id.as_bytes(), &shorteventid.to_be_bytes())?;
                self.shorteventid_eventid
                    .insert(&shorteventid.to_be_bytes(), event_id.as_bytes())?;
                shorteventid
            }
        };

        self.eventidshort_cache
            .lock()
            .unwrap()
            .insert(event_id.to_owned(), short);

        Ok(short)
    }

    #[tracing::instrument(skip(self))]
    pub fn get_shortroomid(&self, room_id: &RoomId) -> Result<Option<u64>> {
        self.roomid_shortroomid
            .get(room_id.as_bytes())?
            .map(|bytes| {
                utils::u64_from_bytes(&bytes)
                    .map_err(|_| Error::bad_database("Invalid shortroomid in db."))
            })
            .transpose()
    }

    #[tracing::instrument(skip(self))]
    pub fn get_shortstatekey(
        &self,
        event_type: &EventType,
        state_key: &str,
    ) -> Result<Option<u64>> {
        if let Some(short) = self
            .statekeyshort_cache
            .lock()
            .unwrap()
            .get_mut(&(event_type.clone(), state_key.to_owned()))
        {
            return Ok(Some(*short));
        }

        let mut statekey = event_type.as_ref().as_bytes().to_vec();
        statekey.push(0xff);
        statekey.extend_from_slice(state_key.as_bytes());

        let short = self
            .statekey_shortstatekey
            .get(&statekey)?
            .map(|shortstatekey| {
                utils::u64_from_bytes(&shortstatekey)
                    .map_err(|_| Error::bad_database("Invalid shortstatekey in db."))
            })
            .transpose()?;

        if let Some(s) = short {
            self.statekeyshort_cache
                .lock()
                .unwrap()
                .insert((event_type.clone(), state_key.to_owned()), s);
        }

        Ok(short)
    }

    #[tracing::instrument(skip(self, globals))]
    pub fn get_or_create_shortroomid(
        &self,
        room_id: &RoomId,
        globals: &super::globals::Globals,
    ) -> Result<u64> {
        Ok(match self.roomid_shortroomid.get(room_id.as_bytes())? {
            Some(short) => utils::u64_from_bytes(&short)
                .map_err(|_| Error::bad_database("Invalid shortroomid in db."))?,
            None => {
                let short = globals.next_count()?;
                self.roomid_shortroomid
                    .insert(room_id.as_bytes(), &short.to_be_bytes())?;
                short
            }
        })
    }

    #[tracing::instrument(skip(self, globals))]
    pub fn get_or_create_shortstatekey(
        &self,
        event_type: &EventType,
        state_key: &str,
        globals: &super::globals::Globals,
    ) -> Result<u64> {
        if let Some(short) = self
            .statekeyshort_cache
            .lock()
            .unwrap()
            .get_mut(&(event_type.clone(), state_key.to_owned()))
        {
            return Ok(*short);
        }

        let mut statekey = event_type.as_ref().as_bytes().to_vec();
        statekey.push(0xff);
        statekey.extend_from_slice(state_key.as_bytes());

        let short = match self.statekey_shortstatekey.get(&statekey)? {
            Some(shortstatekey) => utils::u64_from_bytes(&shortstatekey)
                .map_err(|_| Error::bad_database("Invalid shortstatekey in db."))?,
            None => {
                let shortstatekey = globals.next_count()?;
                self.statekey_shortstatekey
                    .insert(&statekey, &shortstatekey.to_be_bytes())?;
                self.shortstatekey_statekey
                    .insert(&shortstatekey.to_be_bytes(), &statekey)?;
                shortstatekey
            }
        };

        self.statekeyshort_cache
            .lock()
            .unwrap()
            .insert((event_type.clone(), state_key.to_owned()), short);

        Ok(short)
    }

    #[tracing::instrument(skip(self))]
    pub fn get_eventid_from_short(&self, shorteventid: u64) -> Result<Arc<EventId>> {
        if let Some(id) = self
            .shorteventid_cache
            .lock()
            .unwrap()
            .get_mut(&shorteventid)
        {
            return Ok(Arc::clone(id));
        }

        let bytes = self
            .shorteventid_eventid
            .get(&shorteventid.to_be_bytes())?
            .ok_or_else(|| Error::bad_database("Shorteventid does not exist"))?;

        let event_id = EventId::parse_arc(utils::string_from_bytes(&bytes).map_err(|_| {
            Error::bad_database("EventID in shorteventid_eventid is invalid unicode.")
        })?)
        .map_err(|_| Error::bad_database("EventId in shorteventid_eventid is invalid."))?;

        self.shorteventid_cache
            .lock()
            .unwrap()
            .insert(shorteventid, Arc::clone(&event_id));

        Ok(event_id)
    }

    #[tracing::instrument(skip(self))]
    pub fn get_statekey_from_short(&self, shortstatekey: u64) -> Result<(EventType, String)> {
        if let Some(id) = self
            .shortstatekey_cache
            .lock()
            .unwrap()
            .get_mut(&shortstatekey)
        {
            return Ok(id.clone());
        }

        let bytes = self
            .shortstatekey_statekey
            .get(&shortstatekey.to_be_bytes())?
            .ok_or_else(|| Error::bad_database("Shortstatekey does not exist"))?;

        let mut parts = bytes.splitn(2, |&b| b == 0xff);
        let eventtype_bytes = parts.next().expect("split always returns one entry");
        let statekey_bytes = parts
            .next()
            .ok_or_else(|| Error::bad_database("Invalid statekey in shortstatekey_statekey."))?;

        let event_type =
            EventType::try_from(utils::string_from_bytes(eventtype_bytes).map_err(|_| {
                Error::bad_database("Event type in shortstatekey_statekey is invalid unicode.")
            })?)
            .map_err(|_| Error::bad_database("Event type in shortstatekey_statekey is invalid."))?;

        let state_key = utils::string_from_bytes(statekey_bytes).map_err(|_| {
            Error::bad_database("Statekey in shortstatekey_statekey is invalid unicode.")
        })?;

        let result = (event_type, state_key);

        self.shortstatekey_cache
            .lock()
            .unwrap()
            .insert(shortstatekey, result.clone());

        Ok(result)
    }

    /// Returns the full room state.
    #[tracing::instrument(skip(self))]
    pub fn room_state_full(
        &self,
        room_id: &RoomId,
    ) -> Result<HashMap<(EventType, String), Arc<PduEvent>>> {
        if let Some(current_shortstatehash) = self.current_shortstatehash(room_id)? {
            self.state_full(current_shortstatehash)
        } else {
            Ok(HashMap::new())
        }
    }

    /// Returns a single PDU from `room_id` with key (`event_type`, `state_key`).
    #[tracing::instrument(skip(self))]
    pub fn room_state_get_id(
        &self,
        room_id: &RoomId,
        event_type: &EventType,
        state_key: &str,
    ) -> Result<Option<Arc<EventId>>> {
        if let Some(current_shortstatehash) = self.current_shortstatehash(room_id)? {
            self.state_get_id(current_shortstatehash, event_type, state_key)
        } else {
            Ok(None)
        }
    }

    /// Returns a single PDU from `room_id` with key (`event_type`, `state_key`).
    #[tracing::instrument(skip(self))]
    pub fn room_state_get(
        &self,
        room_id: &RoomId,
        event_type: &EventType,
        state_key: &str,
    ) -> Result<Option<Arc<PduEvent>>> {
        if let Some(current_shortstatehash) = self.current_shortstatehash(room_id)? {
            self.state_get(current_shortstatehash, event_type, state_key)
        } else {
            Ok(None)
        }
    }

    /// Returns the `count` of this pdu's id.
    #[tracing::instrument(skip(self))]
    pub fn pdu_count(&self, pdu_id: &[u8]) -> Result<u64> {
        utils::u64_from_bytes(&pdu_id[pdu_id.len() - size_of::<u64>()..])
            .map_err(|_| Error::bad_database("PDU has invalid count bytes."))
    }

    /// Returns the `count` of this pdu's id.
    #[tracing::instrument(skip(self))]
    pub fn get_pdu_count(&self, event_id: &EventId) -> Result<Option<u64>> {
        self.eventid_pduid
            .get(event_id.as_bytes())?
            .map(|pdu_id| self.pdu_count(&pdu_id))
            .transpose()
    }

    #[tracing::instrument(skip(self))]
    pub fn latest_pdu_count(&self, room_id: &RoomId) -> Result<u64> {
        let prefix = self
            .get_shortroomid(room_id)?
            .expect("room exists")
            .to_be_bytes()
            .to_vec();

        let mut last_possible_key = prefix.clone();
        last_possible_key.extend_from_slice(&u64::MAX.to_be_bytes());

        self.pduid_pdu
            .iter_from(&last_possible_key, true)
            .take_while(move |(k, _)| k.starts_with(&prefix))
            .next()
            .map(|b| self.pdu_count(&b.0))
            .transpose()
            .map(|op| op.unwrap_or_default())
    }

    /// Returns the json of a pdu.
    #[tracing::instrument(skip(self))]
    pub fn get_pdu_json(&self, event_id: &EventId) -> Result<Option<CanonicalJsonObject>> {
        self.eventid_pduid
            .get(event_id.as_bytes())?
            .map_or_else(
                || self.eventid_outlierpdu.get(event_id.as_bytes()),
                |pduid| {
                    Ok(Some(self.pduid_pdu.get(&pduid)?.ok_or_else(|| {
                        Error::bad_database("Invalid pduid in eventid_pduid.")
                    })?))
                },
            )?
            .map(|pdu| {
                serde_json::from_slice(&pdu).map_err(|_| Error::bad_database("Invalid PDU in db."))
            })
            .transpose()
    }

    /// Returns the json of a pdu.
    #[tracing::instrument(skip(self))]
    pub fn get_outlier_pdu_json(&self, event_id: &EventId) -> Result<Option<CanonicalJsonObject>> {
        self.eventid_outlierpdu
            .get(event_id.as_bytes())?
            .map(|pdu| {
                serde_json::from_slice(&pdu).map_err(|_| Error::bad_database("Invalid PDU in db."))
            })
            .transpose()
    }

    /// Returns the json of a pdu.
    #[tracing::instrument(skip(self))]
    pub fn get_non_outlier_pdu_json(
        &self,
        event_id: &EventId,
    ) -> Result<Option<CanonicalJsonObject>> {
        self.eventid_pduid
            .get(event_id.as_bytes())?
            .map(|pduid| {
                self.pduid_pdu
                    .get(&pduid)?
                    .ok_or_else(|| Error::bad_database("Invalid pduid in eventid_pduid."))
            })
            .transpose()?
            .map(|pdu| {
                serde_json::from_slice(&pdu).map_err(|_| Error::bad_database("Invalid PDU in db."))
            })
            .transpose()
    }

    /// Returns the pdu's id.
    #[tracing::instrument(skip(self))]
    pub fn get_pdu_id(&self, event_id: &EventId) -> Result<Option<Vec<u8>>> {
        self.eventid_pduid.get(event_id.as_bytes())
    }

    /// Returns the pdu.
    ///
    /// Checks the `eventid_outlierpdu` Tree if not found in the timeline.
    #[tracing::instrument(skip(self))]
    pub fn get_non_outlier_pdu(&self, event_id: &EventId) -> Result<Option<PduEvent>> {
        self.eventid_pduid
            .get(event_id.as_bytes())?
            .map(|pduid| {
                self.pduid_pdu
                    .get(&pduid)?
                    .ok_or_else(|| Error::bad_database("Invalid pduid in eventid_pduid."))
            })
            .transpose()?
            .map(|pdu| {
                serde_json::from_slice(&pdu).map_err(|_| Error::bad_database("Invalid PDU in db."))
            })
            .transpose()
    }

    /// Returns the pdu.
    ///
    /// Checks the `eventid_outlierpdu` Tree if not found in the timeline.
    #[tracing::instrument(skip(self))]
    pub fn get_pdu(&self, event_id: &EventId) -> Result<Option<Arc<PduEvent>>> {
        if let Some(p) = self.pdu_cache.lock().unwrap().get_mut(event_id) {
            return Ok(Some(Arc::clone(p)));
        }

        if let Some(pdu) = self
            .eventid_pduid
            .get(event_id.as_bytes())?
            .map_or_else(
                || self.eventid_outlierpdu.get(event_id.as_bytes()),
                |pduid| {
                    Ok(Some(self.pduid_pdu.get(&pduid)?.ok_or_else(|| {
                        Error::bad_database("Invalid pduid in eventid_pduid.")
                    })?))
                },
            )?
            .map(|pdu| {
                serde_json::from_slice(&pdu)
                    .map_err(|_| Error::bad_database("Invalid PDU in db."))
                    .map(Arc::new)
            })
            .transpose()?
        {
            self.pdu_cache
                .lock()
                .unwrap()
                .insert(event_id.to_owned(), Arc::clone(&pdu));
            Ok(Some(pdu))
        } else {
            Ok(None)
        }
    }

    /// Returns the pdu.
    ///
    /// This does __NOT__ check the outliers `Tree`.
    #[tracing::instrument(skip(self))]
    pub fn get_pdu_from_id(&self, pdu_id: &[u8]) -> Result<Option<PduEvent>> {
        self.pduid_pdu.get(pdu_id)?.map_or(Ok(None), |pdu| {
            Ok(Some(
                serde_json::from_slice(&pdu)
                    .map_err(|_| Error::bad_database("Invalid PDU in db."))?,
            ))
        })
    }

    /// Returns the pdu as a `BTreeMap<String, CanonicalJsonValue>`.
    #[tracing::instrument(skip(self))]
    pub fn get_pdu_json_from_id(&self, pdu_id: &[u8]) -> Result<Option<CanonicalJsonObject>> {
        self.pduid_pdu.get(pdu_id)?.map_or(Ok(None), |pdu| {
            Ok(Some(
                serde_json::from_slice(&pdu)
                    .map_err(|_| Error::bad_database("Invalid PDU in db."))?,
            ))
        })
    }

    /// Removes a pdu and creates a new one with the same id.
    #[tracing::instrument(skip(self))]
    fn replace_pdu(&self, pdu_id: &[u8], pdu: &PduEvent) -> Result<()> {
        if self.pduid_pdu.get(pdu_id)?.is_some() {
            self.pduid_pdu.insert(
                pdu_id,
                &serde_json::to_vec(pdu).expect("PduEvent::to_vec always works"),
            )?;
            Ok(())
        } else {
            Err(Error::BadRequest(
                ErrorKind::NotFound,
                "PDU does not exist.",
            ))
        }
    }

    /// Returns the leaf pdus of a room.
    #[tracing::instrument(skip(self))]
    pub fn get_pdu_leaves(&self, room_id: &RoomId) -> Result<HashSet<Arc<EventId>>> {
        let mut prefix = room_id.as_bytes().to_vec();
        prefix.push(0xff);

        self.roomid_pduleaves
            .scan_prefix(prefix)
            .map(|(_, bytes)| {
                EventId::parse_arc(utils::string_from_bytes(&bytes).map_err(|_| {
                    Error::bad_database("EventID in roomid_pduleaves is invalid unicode.")
                })?)
                .map_err(|_| Error::bad_database("EventId in roomid_pduleaves is invalid."))
            })
            .collect()
    }

    #[tracing::instrument(skip(self, room_id, event_ids))]
    pub fn mark_as_referenced(&self, room_id: &RoomId, event_ids: &[Arc<EventId>]) -> Result<()> {
        for prev in event_ids {
            let mut key = room_id.as_bytes().to_vec();
            key.extend_from_slice(prev.as_bytes());
            self.referencedevents.insert(&key, &[])?;
        }

        Ok(())
    }

    /// Replace the leaves of a room.
    ///
    /// The provided `event_ids` become the new leaves, this allows a room to have multiple
    /// `prev_events`.
    #[tracing::instrument(skip(self))]
    pub fn replace_pdu_leaves<'a>(
        &self,
        room_id: &RoomId,
        event_ids: impl IntoIterator<Item = &'a EventId> + Debug,
    ) -> Result<()> {
        let mut prefix = room_id.as_bytes().to_vec();
        prefix.push(0xff);

        for (key, _) in self.roomid_pduleaves.scan_prefix(prefix.clone()) {
            self.roomid_pduleaves.remove(&key)?;
        }

        for event_id in event_ids {
            let mut key = prefix.to_owned();
            key.extend_from_slice(event_id.as_bytes());
            self.roomid_pduleaves.insert(&key, event_id.as_bytes())?;
        }

        Ok(())
    }

    #[tracing::instrument(skip(self))]
    pub fn is_event_referenced(&self, room_id: &RoomId, event_id: &EventId) -> Result<bool> {
        let mut key = room_id.as_bytes().to_vec();
        key.extend_from_slice(event_id.as_bytes());
        Ok(self.referencedevents.get(&key)?.is_some())
    }

    /// Returns the pdu from the outlier tree.
    #[tracing::instrument(skip(self))]
    pub fn get_pdu_outlier(&self, event_id: &EventId) -> Result<Option<PduEvent>> {
        self.eventid_outlierpdu
            .get(event_id.as_bytes())?
            .map_or(Ok(None), |pdu| {
                serde_json::from_slice(&pdu).map_err(|_| Error::bad_database("Invalid PDU in db."))
            })
    }

    /// Append the PDU as an outlier.
    ///
    /// Any event given to this will be processed (state-res) on another thread.
    #[tracing::instrument(skip(self, pdu))]
    pub fn add_pdu_outlier(&self, event_id: &EventId, pdu: &CanonicalJsonObject) -> Result<()> {
        self.eventid_outlierpdu.insert(
            event_id.as_bytes(),
            &serde_json::to_vec(&pdu).expect("CanonicalJsonObject is valid"),
        )
    }

    #[tracing::instrument(skip(self))]
    pub fn mark_event_soft_failed(&self, event_id: &EventId) -> Result<()> {
        self.softfailedeventids.insert(event_id.as_bytes(), &[])
    }

    #[tracing::instrument(skip(self))]
    pub fn is_event_soft_failed(&self, event_id: &EventId) -> Result<bool> {
        self.softfailedeventids
            .get(event_id.as_bytes())
            .map(|o| o.is_some())
    }

    /// Creates a new persisted data unit and adds it to a room.
    ///
    /// By this point the incoming event should be fully authenticated, no auth happens
    /// in `append_pdu`.
    ///
    /// Returns pdu id
    #[tracing::instrument(skip(self, pdu, pdu_json, leaves, db))]
    pub fn append_pdu<'a>(
        &self,
        pdu: &PduEvent,
        mut pdu_json: CanonicalJsonObject,
        leaves: impl IntoIterator<Item = &'a EventId> + Debug,
        db: &Database,
    ) -> Result<Vec<u8>> {
        let shortroomid = self.get_shortroomid(&pdu.room_id)?.expect("room exists");

        // Make unsigned fields correct. This is not properly documented in the spec, but state
        // events need to have previous content in the unsigned field, so clients can easily
        // interpret things like membership changes
        if let Some(state_key) = &pdu.state_key {
            if let CanonicalJsonValue::Object(unsigned) = pdu_json
                .entry("unsigned".to_owned())
                .or_insert_with(|| CanonicalJsonValue::Object(Default::default()))
            {
                if let Some(shortstatehash) = self.pdu_shortstatehash(&pdu.event_id).unwrap() {
                    if let Some(prev_state) = self
                        .state_get(shortstatehash, &pdu.kind, state_key)
                        .unwrap()
                    {
                        unsigned.insert(
                            "prev_content".to_owned(),
                            CanonicalJsonValue::Object(
                                utils::to_canonical_object(prev_state.content.clone())
                                    .expect("event is valid, we just created it"),
                            ),
                        );
                    }
                }
            } else {
                error!("Invalid unsigned type in pdu.");
            }
        }

        // We must keep track of all events that have been referenced.
        self.mark_as_referenced(&pdu.room_id, &pdu.prev_events)?;
        self.replace_pdu_leaves(&pdu.room_id, leaves)?;

        let mutex_insert = Arc::clone(
            db.globals
                .roomid_mutex_insert
                .write()
                .unwrap()
                .entry(pdu.room_id.clone())
                .or_default(),
        );
        let insert_lock = mutex_insert.lock().unwrap();

        let count1 = db.globals.next_count()?;
        // Mark as read first so the sending client doesn't get a notification even if appending
        // fails
        self.edus
            .private_read_set(&pdu.room_id, &pdu.sender, count1, &db.globals)?;
        self.reset_notification_counts(&pdu.sender, &pdu.room_id)?;

        let count2 = db.globals.next_count()?;
        let mut pdu_id = shortroomid.to_be_bytes().to_vec();
        pdu_id.extend_from_slice(&count2.to_be_bytes());

        // There's a brief moment of time here where the count is updated but the pdu does not
        // exist. This could theoretically lead to dropped pdus, but it's extremely rare
        //
        // Update: We fixed this using insert_lock

        self.pduid_pdu.insert(
            &pdu_id,
            &serde_json::to_vec(&pdu_json).expect("CanonicalJsonObject is always a valid"),
        )?;

        self.eventid_pduid
            .insert(pdu.event_id.as_bytes(), &pdu_id)?;
        self.eventid_outlierpdu.remove(pdu.event_id.as_bytes())?;

        drop(insert_lock);

        // See if the event matches any known pushers
        let power_levels: RoomPowerLevelsEventContent = db
            .rooms
            .room_state_get(&pdu.room_id, &EventType::RoomPowerLevels, "")?
            .map(|ev| {
                serde_json::from_str(ev.content.get())
                    .map_err(|_| Error::bad_database("invalid m.room.power_levels event"))
            })
            .transpose()?
            .unwrap_or_default();

        let sync_pdu = pdu.to_sync_room_event();

        let mut notifies = Vec::new();
        let mut highlights = Vec::new();

        for user in self.get_our_real_users(&pdu.room_id, db)?.iter() {
            // Don't notify the user of their own events
            if user == &pdu.sender {
                continue;
            }

            let rules_for_user = db
                .account_data
                .get(None, user, EventType::PushRules)?
                .map(|ev: PushRulesEvent| ev.content.global)
                .unwrap_or_else(|| Ruleset::server_default(user));

            let mut highlight = false;
            let mut notify = false;

            for action in pusher::get_actions(
                user,
                &rules_for_user,
                &power_levels,
                &sync_pdu,
                &pdu.room_id,
                db,
            )? {
                match action {
                    Action::DontNotify => notify = false,
                    // TODO: Implement proper support for coalesce
                    Action::Notify | Action::Coalesce => notify = true,
                    Action::SetTweak(Tweak::Highlight(true)) => {
                        highlight = true;
                    }
                    _ => {}
                };
            }

            let mut userroom_id = user.as_bytes().to_vec();
            userroom_id.push(0xff);
            userroom_id.extend_from_slice(pdu.room_id.as_bytes());

            if notify {
                notifies.push(userroom_id.clone());
            }

            if highlight {
                highlights.push(userroom_id);
            }

            for senderkey in db.pusher.get_pusher_senderkeys(user) {
                db.sending.send_push_pdu(&*pdu_id, senderkey)?;
            }
        }

        self.userroomid_notificationcount
            .increment_batch(&mut notifies.into_iter())?;
        self.userroomid_highlightcount
            .increment_batch(&mut highlights.into_iter())?;

        match pdu.kind {
            EventType::RoomRedaction => {
                if let Some(redact_id) = &pdu.redacts {
                    self.redact_pdu(redact_id, pdu)?;
                }
            }
            EventType::RoomMember => {
                if let Some(state_key) = &pdu.state_key {
                    #[derive(Deserialize)]
                    struct ExtractMembership {
                        membership: MembershipState,
                    }

                    // if the state_key fails
                    let target_user_id = UserId::parse(state_key.clone())
                        .expect("This state_key was previously validated");

                    let content = serde_json::from_str::<ExtractMembership>(pdu.content.get())
                        .map_err(|_| Error::bad_database("Invalid content in pdu."))?;

                    let invite_state = match content.membership {
                        MembershipState::Invite => {
                            let state = self.calculate_invite_state(pdu)?;
                            Some(state)
                        }
                        _ => None,
                    };

                    // Update our membership info, we do this here incase a user is invited
                    // and immediately leaves we need the DB to record the invite event for auth
                    self.update_membership(
                        &pdu.room_id,
                        &target_user_id,
                        content.membership,
                        &pdu.sender,
                        invite_state,
                        db,
                        true,
                    )?;
                }
            }
            EventType::RoomMessage => {
                #[derive(Deserialize)]
                struct ExtractBody<'a> {
                    #[serde(borrow)]
                    body: Option<Cow<'a, str>>,
                }

                let content = serde_json::from_str::<ExtractBody<'_>>(pdu.content.get())
                    .map_err(|_| Error::bad_database("Invalid content in pdu."))?;

                if let Some(body) = content.body {
                    let mut batch = body
                        .split_terminator(|c: char| !c.is_alphanumeric())
                        .filter(|s| !s.is_empty())
                        .filter(|word| word.len() <= 50)
                        .map(str::to_lowercase)
                        .map(|word| {
                            let mut key = shortroomid.to_be_bytes().to_vec();
                            key.extend_from_slice(word.as_bytes());
                            key.push(0xff);
                            key.extend_from_slice(&pdu_id);
                            (key, Vec::new())
                        });

                    self.tokenids.insert_batch(&mut batch)?;

                    if body.starts_with(&format!("@conduit:{}: ", db.globals.server_name()))
                        && self
                            .id_from_alias(
                                <&RoomAliasId>::try_from(
                                    format!("#admins:{}", db.globals.server_name()).as_str(),
                                )
                                .expect("#admins:server_name is a valid room alias"),
                            )?
                            .as_ref()
                            == Some(&pdu.room_id)
                    {
                        let mut lines = body.lines();
                        let command_line = lines.next().expect("each string has at least one line");
                        let body: Vec<_> = lines.collect();

                        let mut parts = command_line.split_whitespace().skip(1);
                        if let Some(command) = parts.next() {
                            let args: Vec<_> = parts.collect();

                            match command {
                                "register_appservice" => {
                                    if body.len() > 2
                                        && body[0].trim() == "```"
                                        && body.last().unwrap().trim() == "```"
                                    {
                                        let appservice_config = body[1..body.len() - 1].join("\n");
                                        let parsed_config = serde_yaml::from_str::<serde_yaml::Value>(
                                            &appservice_config,
                                        );
                                        match parsed_config {
                                            Ok(yaml) => {
                                                db.admin
                                                    .send(AdminCommand::RegisterAppservice(yaml));
                                            }
                                            Err(e) => {
                                                db.admin.send(AdminCommand::SendMessage(
                                                    RoomMessageEventContent::text_plain(format!(
                                                        "Could not parse appservice config: {}",
                                                        e
                                                    )),
                                                ));
                                            }
                                        }
                                    } else {
                                        db.admin.send(AdminCommand::SendMessage(
                                            RoomMessageEventContent::text_plain(
                                                "Expected code block in command body.",
                                            ),
                                        ));
                                    }
                                }
                                "unregister_appservice" => {
                                    if args.len() == 1 {
                                        db.admin.send(AdminCommand::UnregisterAppservice(
                                            args[0].to_owned(),
                                        ));
                                    } else {
                                        db.admin.send(AdminCommand::SendMessage(
                                            RoomMessageEventContent::text_plain(
                                                "Missing appservice identifier",
                                            ),
                                        ));
                                    }
                                }
                                "list_appservices" => {
                                    db.admin.send(AdminCommand::ListAppservices);
                                }
                                "get_auth_chain" => {
                                    if args.len() == 1 {
                                        if let Ok(event_id) = EventId::parse_arc(args[0]) {
                                            if let Some(event) = db.rooms.get_pdu_json(&event_id)? {
                                                let room_id_str = event
                                                    .get("room_id")
                                                    .and_then(|val| val.as_str())
                                                    .ok_or_else(|| {
                                                        Error::bad_database(
                                                            "Invalid event in database",
                                                        )
                                                    })?;

                                                let room_id = <&RoomId>::try_from(room_id_str)
                                                    .map_err(|_| Error::bad_database("Invalid room id field in event in database"))?;
                                                let start = Instant::now();
                                                let count = server_server::get_auth_chain(
                                                    room_id,
                                                    vec![event_id],
                                                    db,
                                                )?
                                                .count();
                                                let elapsed = start.elapsed();
                                                db.admin.send(AdminCommand::SendMessage(
                                                    RoomMessageEventContent::text_plain(format!(
                                                        "Loaded auth chain with length {} in {:?}",
                                                        count, elapsed
                                                    )),
                                                ));
                                            }
                                        }
                                    }
                                }
                                "parse_pdu" => {
                                    if body.len() > 2
                                        && body[0].trim() == "```"
                                        && body.last().unwrap().trim() == "```"
                                    {
                                        let string = body[1..body.len() - 1].join("\n");
                                        match serde_json::from_str(&string) {
                                            Ok(value) => {
                                                let event_id = EventId::parse(format!(
                                                    "${}",
                                                    // Anything higher than version3 behaves the same
                                                    ruma::signatures::reference_hash(
                                                        &value,
                                                        &RoomVersionId::V6
                                                    )
                                                    .expect("ruma can calculate reference hashes")
                                                ))
                                                .expect(
                                                    "ruma's reference hashes are valid event ids",
                                                );

                                                match serde_json::from_value::<PduEvent>(
                                                    serde_json::to_value(value)
                                                        .expect("value is json"),
                                                ) {
                                                    Ok(pdu) => {
                                                        db.admin.send(AdminCommand::SendMessage(
                                                            RoomMessageEventContent::text_plain(
                                                                format!(
                                                                    "EventId: {:?}\n{:#?}",
                                                                    event_id, pdu
                                                                ),
                                                            ),
                                                        ));
                                                    }
                                                    Err(e) => {
                                                        db.admin.send(AdminCommand::SendMessage(
                                                            RoomMessageEventContent::text_plain(
                                                                format!("EventId: {:?}\nCould not parse event: {}", event_id, e),
                                                            ),
                                                        ));
                                                    }
                                                }
                                            }
                                            Err(e) => {
                                                db.admin.send(AdminCommand::SendMessage(
                                                    RoomMessageEventContent::text_plain(format!(
                                                        "Invalid json in command body: {}",
                                                        e
                                                    )),
                                                ));
                                            }
                                        }
                                    } else {
                                        db.admin.send(AdminCommand::SendMessage(
                                            RoomMessageEventContent::text_plain(
                                                "Expected code block in command body.",
                                            ),
                                        ));
                                    }
                                }
                                "get_pdu" => {
                                    if args.len() == 1 {
                                        if let Ok(event_id) = EventId::parse(args[0]) {
                                            let mut outlier = false;
                                            let mut pdu_json =
                                                db.rooms.get_non_outlier_pdu_json(&event_id)?;
                                            if pdu_json.is_none() {
                                                outlier = true;
                                                pdu_json = db.rooms.get_pdu_json(&event_id)?;
                                            }
                                            match pdu_json {
                                                Some(json) => {
                                                    let json_text =
                                                        serde_json::to_string_pretty(&json)
                                                            .expect("canonical json is valid json");
                                                    db.admin.send(AdminCommand::SendMessage(
                                                        RoomMessageEventContent::text_html(
                                                            format!("{}\n```json\n{}\n```",
                                                            if outlier {
                                                                "PDU is outlier"
                                                            } else { "PDU was accepted"}, json_text),
                                                            format!("<p>{}</p>\n<pre><code class=\"language-json\">{}\n</code></pre>\n",
                                                            if outlier {
                                                                "PDU is outlier"
                                                            } else { "PDU was accepted"}, RawStr::new(&json_text).html_escape())
                                                        ),
                                                    ));
                                                }
                                                None => {
                                                    db.admin.send(AdminCommand::SendMessage(
                                                        RoomMessageEventContent::text_plain(
                                                            "PDU not found.",
                                                        ),
                                                    ));
                                                }
                                            }
                                        } else {
                                            db.admin.send(AdminCommand::SendMessage(
                                                RoomMessageEventContent::text_plain(
                                                    "Event ID could not be parsed.",
                                                ),
                                            ));
                                        }
                                    } else {
                                        db.admin.send(AdminCommand::SendMessage(
                                            RoomMessageEventContent::text_plain(
                                                "Usage: get_pdu <eventid>",
                                            ),
                                        ));
                                    }
                                }
                                "database_memory_usage" => {
                                    db.admin.send(AdminCommand::ShowMemoryUsage);
                                }
                                _ => {
                                    db.admin.send(AdminCommand::SendMessage(
                                        RoomMessageEventContent::text_plain(format!(
                                            "Unrecognized command: {}",
                                            command
                                        )),
                                    ));
                                }
                            }
                        }
                    }
                }
            }
            _ => {}
        }

        Ok(pdu_id)
    }

    #[tracing::instrument(skip(self))]
    pub fn reset_notification_counts(&self, user_id: &UserId, room_id: &RoomId) -> Result<()> {
        let mut userroom_id = user_id.as_bytes().to_vec();
        userroom_id.push(0xff);
        userroom_id.extend_from_slice(room_id.as_bytes());

        self.userroomid_notificationcount
            .insert(&userroom_id, &0_u64.to_be_bytes())?;
        self.userroomid_highlightcount
            .insert(&userroom_id, &0_u64.to_be_bytes())?;

        Ok(())
    }

    #[tracing::instrument(skip(self))]
    pub fn notification_count(&self, user_id: &UserId, room_id: &RoomId) -> Result<u64> {
        let mut userroom_id = user_id.as_bytes().to_vec();
        userroom_id.push(0xff);
        userroom_id.extend_from_slice(room_id.as_bytes());

        self.userroomid_notificationcount
            .get(&userroom_id)?
            .map(|bytes| {
                utils::u64_from_bytes(&bytes)
                    .map_err(|_| Error::bad_database("Invalid notification count in db."))
            })
            .unwrap_or(Ok(0))
    }

    #[tracing::instrument(skip(self))]
    pub fn highlight_count(&self, user_id: &UserId, room_id: &RoomId) -> Result<u64> {
        let mut userroom_id = user_id.as_bytes().to_vec();
        userroom_id.push(0xff);
        userroom_id.extend_from_slice(room_id.as_bytes());

        self.userroomid_highlightcount
            .get(&userroom_id)?
            .map(|bytes| {
                utils::u64_from_bytes(&bytes)
                    .map_err(|_| Error::bad_database("Invalid highlight count in db."))
            })
            .unwrap_or(Ok(0))
    }

    /// Generates a new StateHash and associates it with the incoming event.
    ///
    /// This adds all current state events (not including the incoming event)
    /// to `stateid_pduid` and adds the incoming event to `eventid_statehash`.
    #[tracing::instrument(skip(self, state_ids_compressed, globals))]
    pub fn set_event_state(
        &self,
        event_id: &EventId,
        room_id: &RoomId,
        state_ids_compressed: HashSet<CompressedStateEvent>,
        globals: &super::globals::Globals,
    ) -> Result<()> {
        let shorteventid = self.get_or_create_shorteventid(event_id, globals)?;

        let previous_shortstatehash = self.current_shortstatehash(room_id)?;

        let state_hash = self.calculate_hash(
            &state_ids_compressed
                .iter()
                .map(|s| &s[..])
                .collect::<Vec<_>>(),
        );

        let (shortstatehash, already_existed) =
            self.get_or_create_shortstatehash(&state_hash, globals)?;

        if !already_existed {
            let states_parents = previous_shortstatehash
                .map_or_else(|| Ok(Vec::new()), |p| self.load_shortstatehash_info(p))?;

            let (statediffnew, statediffremoved) =
                if let Some(parent_stateinfo) = states_parents.last() {
                    let statediffnew: HashSet<_> = state_ids_compressed
                        .difference(&parent_stateinfo.1)
                        .copied()
                        .collect();

                    let statediffremoved: HashSet<_> = parent_stateinfo
                        .1
                        .difference(&state_ids_compressed)
                        .copied()
                        .collect();

                    (statediffnew, statediffremoved)
                } else {
                    (state_ids_compressed, HashSet::new())
                };
            self.save_state_from_diff(
                shortstatehash,
                statediffnew,
                statediffremoved,
                1_000_000, // high number because no state will be based on this one
                states_parents,
            )?;
        }

        self.shorteventid_shortstatehash
            .insert(&shorteventid.to_be_bytes(), &shortstatehash.to_be_bytes())?;

        Ok(())
    }

    /// Generates a new StateHash and associates it with the incoming event.
    ///
    /// This adds all current state events (not including the incoming event)
    /// to `stateid_pduid` and adds the incoming event to `eventid_statehash`.
    #[tracing::instrument(skip(self, new_pdu, globals))]
    pub fn append_to_state(
        &self,
        new_pdu: &PduEvent,
        globals: &super::globals::Globals,
    ) -> Result<u64> {
        let shorteventid = self.get_or_create_shorteventid(&new_pdu.event_id, globals)?;

        let previous_shortstatehash = self.current_shortstatehash(&new_pdu.room_id)?;

        if let Some(p) = previous_shortstatehash {
            self.shorteventid_shortstatehash
                .insert(&shorteventid.to_be_bytes(), &p.to_be_bytes())?;
        }

        if let Some(state_key) = &new_pdu.state_key {
            let states_parents = previous_shortstatehash
                .map_or_else(|| Ok(Vec::new()), |p| self.load_shortstatehash_info(p))?;

            let shortstatekey =
                self.get_or_create_shortstatekey(&new_pdu.kind, state_key, globals)?;

            let new = self.compress_state_event(shortstatekey, &new_pdu.event_id, globals)?;

            let replaces = states_parents
                .last()
                .map(|info| {
                    info.1
                        .iter()
                        .find(|bytes| bytes.starts_with(&shortstatekey.to_be_bytes()))
                })
                .unwrap_or_default();

            if Some(&new) == replaces {
                return Ok(previous_shortstatehash.expect("must exist"));
            }

            // TODO: statehash with deterministic inputs
            let shortstatehash = globals.next_count()?;

            let mut statediffnew = HashSet::new();
            statediffnew.insert(new);

            let mut statediffremoved = HashSet::new();
            if let Some(replaces) = replaces {
                statediffremoved.insert(*replaces);
            }

            self.save_state_from_diff(
                shortstatehash,
                statediffnew,
                statediffremoved,
                2,
                states_parents,
            )?;

            Ok(shortstatehash)
        } else {
            Ok(previous_shortstatehash.expect("first event in room must be a state event"))
        }
    }

    #[tracing::instrument(skip(self, invite_event))]
    pub fn calculate_invite_state(
        &self,
        invite_event: &PduEvent,
    ) -> Result<Vec<Raw<AnyStrippedStateEvent>>> {
        let mut state = Vec::new();
        // Add recommended events
        if let Some(e) = self.room_state_get(&invite_event.room_id, &EventType::RoomCreate, "")? {
            state.push(e.to_stripped_state_event());
        }
        if let Some(e) =
            self.room_state_get(&invite_event.room_id, &EventType::RoomJoinRules, "")?
        {
            state.push(e.to_stripped_state_event());
        }
        if let Some(e) =
            self.room_state_get(&invite_event.room_id, &EventType::RoomCanonicalAlias, "")?
        {
            state.push(e.to_stripped_state_event());
        }
        if let Some(e) = self.room_state_get(&invite_event.room_id, &EventType::RoomAvatar, "")? {
            state.push(e.to_stripped_state_event());
        }
        if let Some(e) = self.room_state_get(&invite_event.room_id, &EventType::RoomName, "")? {
            state.push(e.to_stripped_state_event());
        }
        if let Some(e) = self.room_state_get(
            &invite_event.room_id,
            &EventType::RoomMember,
            invite_event.sender.as_str(),
        )? {
            state.push(e.to_stripped_state_event());
        }

        state.push(invite_event.to_stripped_state_event());
        Ok(state)
    }

    #[tracing::instrument(skip(self))]
    pub fn set_room_state(&self, room_id: &RoomId, shortstatehash: u64) -> Result<()> {
        self.roomid_shortstatehash
            .insert(room_id.as_bytes(), &shortstatehash.to_be_bytes())?;

        Ok(())
    }

    pub fn associate_token_shortstatehash(
        &self,
        room_id: &RoomId,
        token: u64,
        shortstatehash: u64,
    ) -> Result<()> {
        let shortroomid = self.get_shortroomid(room_id)?.expect("room exists");

        let mut key = shortroomid.to_be_bytes().to_vec();
        key.extend_from_slice(&token.to_be_bytes());

        self.roomsynctoken_shortstatehash
            .insert(&key, &shortstatehash.to_be_bytes())
    }

    pub fn get_token_shortstatehash(&self, room_id: &RoomId, token: u64) -> Result<Option<u64>> {
        let shortroomid = self.get_shortroomid(room_id)?.expect("room exists");

        let mut key = shortroomid.to_be_bytes().to_vec();
        key.extend_from_slice(&token.to_be_bytes());

        self.roomsynctoken_shortstatehash
            .get(&key)?
            .map(|bytes| {
                utils::u64_from_bytes(&bytes).map_err(|_| {
                    Error::bad_database("Invalid shortstatehash in roomsynctoken_shortstatehash")
                })
            })
            .transpose()
    }

    /// Creates a new persisted data unit and adds it to a room.
    #[tracing::instrument(skip(self, db, _mutex_lock))]
    pub fn build_and_append_pdu(
        &self,
        pdu_builder: PduBuilder,
        sender: &UserId,
        room_id: &RoomId,
        db: &Database,
        _mutex_lock: &MutexGuard<'_, ()>, // Take mutex guard to make sure users get the room mutex
    ) -> Result<Arc<EventId>> {
        let PduBuilder {
            event_type,
            content,
            unsigned,
            state_key,
            redacts,
        } = pdu_builder;

        let prev_events = self
            .get_pdu_leaves(room_id)?
            .into_iter()
            .take(20)
            .collect::<Vec<_>>();

        let create_event = self.room_state_get(room_id, &EventType::RoomCreate, "")?;

        let create_event_content: Option<RoomCreateEventContent> = create_event
            .as_ref()
            .map(|create_event| {
                serde_json::from_str(create_event.content.get()).map_err(|e| {
                    warn!("Invalid create event: {}", e);
                    Error::bad_database("Invalid create event in db.")
                })
            })
            .transpose()?;

        let create_prev_event = if prev_events.len() == 1
            && Some(&prev_events[0]) == create_event.as_ref().map(|c| &c.event_id)
        {
            create_event
        } else {
            None
        };

        // If there was no create event yet, assume we are creating a room with the default
        // version right now
        let room_version_id = create_event_content
<<<<<<< HEAD
            .map_or(RoomVersionId::V6, |create_event| create_event.room_version);
=======
            .map_or(db.globals.default_room_version(), |create_event| {
                create_event.room_version
            });
>>>>>>> 04fcac20
        let room_version = RoomVersion::new(&room_version_id).expect("room version is supported");

        let auth_events =
            self.get_auth_events(room_id, &event_type, sender, state_key.as_deref(), &content)?;

        // Our depth is the maximum depth of prev_events + 1
        let depth = prev_events
            .iter()
            .filter_map(|event_id| Some(self.get_pdu(event_id).ok()??.depth))
            .max()
            .unwrap_or_else(|| uint!(0))
            + uint!(1);

        let mut unsigned = unsigned.unwrap_or_default();
        if let Some(state_key) = &state_key {
            if let Some(prev_pdu) = self.room_state_get(room_id, &event_type, state_key)? {
                unsigned.insert(
                    "prev_content".to_owned(),
                    serde_json::from_str(prev_pdu.content.get()).expect("string is valid json"),
                );
                unsigned.insert(
                    "prev_sender".to_owned(),
                    serde_json::to_value(&prev_pdu.sender).expect("UserId::to_value always works"),
                );
            }
        }

        let mut pdu = PduEvent {
            event_id: ruma::event_id!("$thiswillbefilledinlater").into(),
            room_id: room_id.to_owned(),
            sender: sender.to_owned(),
            origin_server_ts: utils::millis_since_unix_epoch()
                .try_into()
                .expect("time is valid"),
            kind: event_type,
            content,
            state_key,
            prev_events,
            depth,
            auth_events: auth_events
                .iter()
                .map(|(_, pdu)| pdu.event_id.clone())
                .collect(),
            redacts,
            unsigned: if unsigned.is_empty() {
                None
            } else {
                Some(to_raw_value(&unsigned).expect("to_raw_value always works"))
            },
            hashes: EventHash {
                sha256: "aaa".to_owned(),
            },
            signatures: None,
        };

        let auth_check = state_res::auth_check(
            &room_version,
            &pdu,
            create_prev_event,
            None::<PduEvent>, // TODO: third_party_invite
            |k, s| auth_events.get(&(k.clone(), s.to_owned())),
        )
        .map_err(|e| {
            error!("{:?}", e);
            Error::bad_database("Auth check failed.")
        })?;

        if !auth_check {
            return Err(Error::BadRequest(
                ErrorKind::Forbidden,
                "Event is not authorized.",
            ));
        }

        // Hash and sign
        let mut pdu_json =
            utils::to_canonical_object(&pdu).expect("event is valid, we just created it");

        pdu_json.remove("event_id");

        // Add origin because synapse likes that (and it's required in the spec)
        pdu_json.insert(
            "origin".to_owned(),
            CanonicalJsonValue::String(db.globals.server_name().as_ref().to_owned()),
        );

        ruma::signatures::hash_and_sign_event(
            db.globals.server_name().as_str(),
            db.globals.keypair(),
            &mut pdu_json,
            &room_version_id,
        )
        .expect("event is valid, we just created it");

        // Generate event id
        pdu.event_id = EventId::parse_arc(format!(
            "${}",
            ruma::signatures::reference_hash(&pdu_json, &room_version_id)
                .expect("ruma can calculate reference hashes")
        ))
        .expect("ruma's reference hashes are valid event ids");

        pdu_json.insert(
            "event_id".to_owned(),
            CanonicalJsonValue::String(pdu.event_id.as_str().to_owned()),
        );

        // Generate short event id
        let _shorteventid = self.get_or_create_shorteventid(&pdu.event_id, &db.globals)?;

        // We append to state before appending the pdu, so we don't have a moment in time with the
        // pdu without it's state. This is okay because append_pdu can't fail.
        let statehashid = self.append_to_state(&pdu, &db.globals)?;

        let pdu_id = self.append_pdu(
            &pdu,
            pdu_json,
            // Since this PDU references all pdu_leaves we can update the leaves
            // of the room
            iter::once(&*pdu.event_id),
            db,
        )?;

        // We set the room state after inserting the pdu, so that we never have a moment in time
        // where events in the current room state do not exist
        self.set_room_state(room_id, statehashid)?;

        let servers = self
            .room_servers(room_id)
            .filter_map(|r| r.ok())
            .filter(|server| &**server != db.globals.server_name());

        db.sending.send_pdu(servers, &pdu_id)?;

        for appservice in db.appservice.all()? {
            if self.appservice_in_room(room_id, &appservice, db)? {
                db.sending.send_pdu_appservice(&appservice.0, &pdu_id)?;
                continue;
            }

            if let Some(namespaces) = appservice.1.get("namespaces") {
                let users = namespaces
                    .get("users")
                    .and_then(|users| users.as_sequence())
                    .map_or_else(Vec::new, |users| {
                        users
                            .iter()
                            .filter_map(|users| Regex::new(users.get("regex")?.as_str()?).ok())
                            .collect::<Vec<_>>()
                    });
                let aliases = namespaces
                    .get("aliases")
                    .and_then(|aliases| aliases.as_sequence())
                    .map_or_else(Vec::new, |aliases| {
                        aliases
                            .iter()
                            .filter_map(|aliases| Regex::new(aliases.get("regex")?.as_str()?).ok())
                            .collect::<Vec<_>>()
                    });
                let rooms = namespaces
                    .get("rooms")
                    .and_then(|rooms| rooms.as_sequence());

                let matching_users = |users: &Regex| {
                    users.is_match(pdu.sender.as_str())
                        || pdu.kind == EventType::RoomMember
                            && pdu
                                .state_key
                                .as_ref()
                                .map_or(false, |state_key| users.is_match(state_key))
                };
                let matching_aliases = |aliases: &Regex| {
                    self.room_aliases(room_id)
                        .filter_map(|r| r.ok())
                        .any(|room_alias| aliases.is_match(room_alias.as_str()))
                };

                if aliases.iter().any(matching_aliases)
                    || rooms.map_or(false, |rooms| rooms.contains(&room_id.as_str().into()))
                    || users.iter().any(matching_users)
                {
                    db.sending.send_pdu_appservice(&appservice.0, &pdu_id)?;
                }
            }
        }

        Ok(pdu.event_id)
    }

    /// Returns an iterator over all PDUs in a room.
    #[tracing::instrument(skip(self))]
    pub fn all_pdus<'a>(
        &'a self,
        user_id: &UserId,
        room_id: &RoomId,
    ) -> Result<impl Iterator<Item = Result<(Vec<u8>, PduEvent)>> + 'a> {
        self.pdus_since(user_id, room_id, 0)
    }

    /// Returns an iterator over all events in a room that happened after the event with id `since`
    /// in chronological order.
    #[tracing::instrument(skip(self))]
    pub fn pdus_since<'a>(
        &'a self,
        user_id: &UserId,
        room_id: &RoomId,
        since: u64,
    ) -> Result<impl Iterator<Item = Result<(Vec<u8>, PduEvent)>> + 'a> {
        let prefix = self
            .get_shortroomid(room_id)?
            .expect("room exists")
            .to_be_bytes()
            .to_vec();

        // Skip the first pdu if it's exactly at since, because we sent that last time
        let mut first_pdu_id = prefix.clone();
        first_pdu_id.extend_from_slice(&(since + 1).to_be_bytes());

        let user_id = user_id.to_owned();

        Ok(self
            .pduid_pdu
            .iter_from(&first_pdu_id, false)
            .take_while(move |(k, _)| k.starts_with(&prefix))
            .map(move |(pdu_id, v)| {
                let mut pdu = serde_json::from_slice::<PduEvent>(&v)
                    .map_err(|_| Error::bad_database("PDU in db is invalid."))?;
                if pdu.sender != user_id {
                    pdu.remove_transaction_id()?;
                }
                Ok((pdu_id, pdu))
            }))
    }

    /// Returns an iterator over all events and their tokens in a room that happened before the
    /// event with id `until` in reverse-chronological order.
    #[tracing::instrument(skip(self))]
    pub fn pdus_until<'a>(
        &'a self,
        user_id: &UserId,
        room_id: &RoomId,
        until: u64,
    ) -> Result<impl Iterator<Item = Result<(Vec<u8>, PduEvent)>> + 'a> {
        // Create the first part of the full pdu id
        let prefix = self
            .get_shortroomid(room_id)?
            .expect("room exists")
            .to_be_bytes()
            .to_vec();

        let mut current = prefix.clone();
        current.extend_from_slice(&(until.saturating_sub(1)).to_be_bytes()); // -1 because we don't want event at `until`

        let current: &[u8] = &current;

        let user_id = user_id.to_owned();

        Ok(self
            .pduid_pdu
            .iter_from(current, true)
            .take_while(move |(k, _)| k.starts_with(&prefix))
            .map(move |(pdu_id, v)| {
                let mut pdu = serde_json::from_slice::<PduEvent>(&v)
                    .map_err(|_| Error::bad_database("PDU in db is invalid."))?;
                if pdu.sender != user_id {
                    pdu.remove_transaction_id()?;
                }
                Ok((pdu_id, pdu))
            }))
    }

    /// Returns an iterator over all events and their token in a room that happened after the event
    /// with id `from` in chronological order.
    #[tracing::instrument(skip(self))]
    pub fn pdus_after<'a>(
        &'a self,
        user_id: &UserId,
        room_id: &RoomId,
        from: u64,
    ) -> Result<impl Iterator<Item = Result<(Vec<u8>, PduEvent)>> + 'a> {
        // Create the first part of the full pdu id
        let prefix = self
            .get_shortroomid(room_id)?
            .expect("room exists")
            .to_be_bytes()
            .to_vec();

        let mut current = prefix.clone();
        current.extend_from_slice(&(from + 1).to_be_bytes()); // +1 so we don't send the base event

        let current: &[u8] = &current;

        let user_id = user_id.to_owned();

        Ok(self
            .pduid_pdu
            .iter_from(current, false)
            .take_while(move |(k, _)| k.starts_with(&prefix))
            .map(move |(pdu_id, v)| {
                let mut pdu = serde_json::from_slice::<PduEvent>(&v)
                    .map_err(|_| Error::bad_database("PDU in db is invalid."))?;
                if pdu.sender != user_id {
                    pdu.remove_transaction_id()?;
                }
                Ok((pdu_id, pdu))
            }))
    }

    /// Replace a PDU with the redacted form.
    #[tracing::instrument(skip(self, reason))]
    pub fn redact_pdu(&self, event_id: &EventId, reason: &PduEvent) -> Result<()> {
        if let Some(pdu_id) = self.get_pdu_id(event_id)? {
            let mut pdu = self
                .get_pdu_from_id(&pdu_id)?
                .ok_or_else(|| Error::bad_database("PDU ID points to invalid PDU."))?;
            pdu.redact(reason)?;
            self.replace_pdu(&pdu_id, &pdu)?;
            Ok(())
        } else {
            Err(Error::BadRequest(
                ErrorKind::NotFound,
                "Event ID does not exist.",
            ))
        }
    }

    /// Update current membership data.
    #[tracing::instrument(skip(self, last_state, db))]
    pub fn update_membership(
        &self,
        room_id: &RoomId,
        user_id: &UserId,
        membership: MembershipState,
        sender: &UserId,
        last_state: Option<Vec<Raw<AnyStrippedStateEvent>>>,
        db: &Database,
        update_joined_count: bool,
    ) -> Result<()> {
        // Keep track what remote users exist by adding them as "deactivated" users
        if user_id.server_name() != db.globals.server_name() {
            db.users.create(user_id, None)?;
            // TODO: displayname, avatar url
        }

        let mut roomserver_id = room_id.as_bytes().to_vec();
        roomserver_id.push(0xff);
        roomserver_id.extend_from_slice(user_id.server_name().as_bytes());

        let mut serverroom_id = user_id.server_name().as_bytes().to_vec();
        serverroom_id.push(0xff);
        serverroom_id.extend_from_slice(room_id.as_bytes());

        let mut userroom_id = user_id.as_bytes().to_vec();
        userroom_id.push(0xff);
        userroom_id.extend_from_slice(room_id.as_bytes());

        let mut roomuser_id = room_id.as_bytes().to_vec();
        roomuser_id.push(0xff);
        roomuser_id.extend_from_slice(user_id.as_bytes());

        match &membership {
            MembershipState::Join => {
                // Check if the user never joined this room
                if !self.once_joined(user_id, room_id)? {
                    // Add the user ID to the join list then
                    self.roomuseroncejoinedids.insert(&userroom_id, &[])?;

                    // Check if the room has a predecessor
                    if let Some(predecessor) = self
                        .room_state_get(room_id, &EventType::RoomCreate, "")?
                        .and_then(|create| serde_json::from_str(create.content.get()).ok())
                        .and_then(|content: RoomCreateEventContent| content.predecessor)
                    {
                        // Copy user settings from predecessor to the current room:
                        // - Push rules
                        //
                        // TODO: finish this once push rules are implemented.
                        //
                        // let mut push_rules_event_content: PushRulesEvent = account_data
                        //     .get(
                        //         None,
                        //         user_id,
                        //         EventType::PushRules,
                        //     )?;
                        //
                        // NOTE: find where `predecessor.room_id` match
                        //       and update to `room_id`.
                        //
                        // account_data
                        //     .update(
                        //         None,
                        //         user_id,
                        //         EventType::PushRules,
                        //         &push_rules_event_content,
                        //         globals,
                        //     )
                        //     .ok();

                        // Copy old tags to new room
                        if let Some(tag_event) = db.account_data.get::<TagEvent>(
                            Some(&predecessor.room_id),
                            user_id,
                            EventType::Tag,
                        )? {
                            db.account_data
                                .update(
                                    Some(room_id),
                                    user_id,
                                    EventType::Tag,
                                    &tag_event,
                                    &db.globals,
                                )
                                .ok();
                        };

                        // Copy direct chat flag
                        if let Some(mut direct_event) =
                            db.account_data
                                .get::<DirectEvent>(None, user_id, EventType::Direct)?
                        {
                            let mut room_ids_updated = false;

                            for room_ids in direct_event.content.0.values_mut() {
                                if room_ids.iter().any(|r| r == &predecessor.room_id) {
                                    room_ids.push(room_id.to_owned());
                                    room_ids_updated = true;
                                }
                            }

                            if room_ids_updated {
                                db.account_data.update(
                                    None,
                                    user_id,
                                    EventType::Direct,
                                    &direct_event,
                                    &db.globals,
                                )?;
                            }
                        };
                    }
                }

                if update_joined_count {
                    self.roomserverids.insert(&roomserver_id, &[])?;
                    self.serverroomids.insert(&serverroom_id, &[])?;
                }
                self.userroomid_joined.insert(&userroom_id, &[])?;
                self.roomuserid_joined.insert(&roomuser_id, &[])?;
                self.userroomid_invitestate.remove(&userroom_id)?;
                self.roomuserid_invitecount.remove(&roomuser_id)?;
                self.userroomid_leftstate.remove(&userroom_id)?;
                self.roomuserid_leftcount.remove(&roomuser_id)?;
            }
            MembershipState::Invite => {
                // We want to know if the sender is ignored by the receiver
                let is_ignored = db
                    .account_data
                    .get::<IgnoredUserListEvent>(
                        None,    // Ignored users are in global account data
                        user_id, // Receiver
                        EventType::IgnoredUserList,
                    )?
                    .map_or(false, |ignored| {
                        ignored
                            .content
                            .ignored_users
                            .iter()
                            .any(|user| user == sender)
                    });

                if is_ignored {
                    return Ok(());
                }

                if update_joined_count {
                    self.roomserverids.insert(&roomserver_id, &[])?;
                    self.serverroomids.insert(&serverroom_id, &[])?;
                }
                self.userroomid_invitestate.insert(
                    &userroom_id,
                    &serde_json::to_vec(&last_state.unwrap_or_default())
                        .expect("state to bytes always works"),
                )?;
                self.roomuserid_invitecount
                    .insert(&roomuser_id, &db.globals.next_count()?.to_be_bytes())?;
                self.userroomid_joined.remove(&userroom_id)?;
                self.roomuserid_joined.remove(&roomuser_id)?;
                self.userroomid_leftstate.remove(&userroom_id)?;
                self.roomuserid_leftcount.remove(&roomuser_id)?;
            }
            MembershipState::Leave | MembershipState::Ban => {
                if update_joined_count
                    && self
                        .room_members(room_id)
                        .chain(self.room_members_invited(room_id))
                        .filter_map(|r| r.ok())
                        .all(|u| u.server_name() != user_id.server_name())
                {
                    self.roomserverids.remove(&roomserver_id)?;
                    self.serverroomids.remove(&serverroom_id)?;
                }
                self.userroomid_leftstate.insert(
                    &userroom_id,
                    &serde_json::to_vec(&Vec::<Raw<AnySyncStateEvent>>::new()).unwrap(),
                )?; // TODO
                self.roomuserid_leftcount
                    .insert(&roomuser_id, &db.globals.next_count()?.to_be_bytes())?;
                self.userroomid_joined.remove(&userroom_id)?;
                self.roomuserid_joined.remove(&roomuser_id)?;
                self.userroomid_invitestate.remove(&userroom_id)?;
                self.roomuserid_invitecount.remove(&roomuser_id)?;
            }
            _ => {}
        }

        if update_joined_count {
            self.update_joined_count(room_id, db)?;
        }

        Ok(())
    }

    #[tracing::instrument(skip(self, room_id, db))]
    pub fn update_joined_count(&self, room_id: &RoomId, db: &Database) -> Result<()> {
        let mut joinedcount = 0_u64;
        let mut invitedcount = 0_u64;
        let mut joined_servers = HashSet::new();
        let mut real_users = HashSet::new();

        for joined in self.room_members(room_id).filter_map(|r| r.ok()) {
            joined_servers.insert(joined.server_name().to_owned());
            if joined.server_name() == db.globals.server_name()
                && !db.users.is_deactivated(&joined).unwrap_or(true)
            {
                real_users.insert(joined);
            }
            joinedcount += 1;
        }

        for invited in self.room_members_invited(room_id).filter_map(|r| r.ok()) {
            joined_servers.insert(invited.server_name().to_owned());
            invitedcount += 1;
        }

        self.roomid_joinedcount
            .insert(room_id.as_bytes(), &joinedcount.to_be_bytes())?;

        self.roomid_invitedcount
            .insert(room_id.as_bytes(), &invitedcount.to_be_bytes())?;

        self.our_real_users_cache
            .write()
            .unwrap()
            .insert(room_id.to_owned(), Arc::new(real_users));

        for old_joined_server in self.room_servers(room_id).filter_map(|r| r.ok()) {
            if !joined_servers.remove(&old_joined_server) {
                // Server not in room anymore
                let mut roomserver_id = room_id.as_bytes().to_vec();
                roomserver_id.push(0xff);
                roomserver_id.extend_from_slice(old_joined_server.as_bytes());

                let mut serverroom_id = old_joined_server.as_bytes().to_vec();
                serverroom_id.push(0xff);
                serverroom_id.extend_from_slice(room_id.as_bytes());

                self.roomserverids.remove(&roomserver_id)?;
                self.serverroomids.remove(&serverroom_id)?;
            }
        }

        // Now only new servers are in joined_servers anymore
        for server in joined_servers {
            let mut roomserver_id = room_id.as_bytes().to_vec();
            roomserver_id.push(0xff);
            roomserver_id.extend_from_slice(server.as_bytes());

            let mut serverroom_id = server.as_bytes().to_vec();
            serverroom_id.push(0xff);
            serverroom_id.extend_from_slice(room_id.as_bytes());

            self.roomserverids.insert(&roomserver_id, &[])?;
            self.serverroomids.insert(&serverroom_id, &[])?;
        }

        self.appservice_in_room_cache
            .write()
            .unwrap()
            .remove(room_id);

        Ok(())
    }

    #[tracing::instrument(skip(self, room_id, db))]
    pub fn get_our_real_users(
        &self,
        room_id: &RoomId,
        db: &Database,
    ) -> Result<Arc<HashSet<Box<UserId>>>> {
        let maybe = self
            .our_real_users_cache
            .read()
            .unwrap()
            .get(room_id)
            .cloned();
        if let Some(users) = maybe {
            Ok(users)
        } else {
            self.update_joined_count(room_id, db)?;
            Ok(Arc::clone(
                self.our_real_users_cache
                    .read()
                    .unwrap()
                    .get(room_id)
                    .unwrap(),
            ))
        }
    }

    #[tracing::instrument(skip(self, room_id, appservice, db))]
    pub fn appservice_in_room(
        &self,
        room_id: &RoomId,
        appservice: &(String, serde_yaml::Value),
        db: &Database,
    ) -> Result<bool> {
        let maybe = self
            .appservice_in_room_cache
            .read()
            .unwrap()
            .get(room_id)
            .and_then(|map| map.get(&appservice.0))
            .copied();

        if let Some(b) = maybe {
            Ok(b)
        } else if let Some(namespaces) = appservice.1.get("namespaces") {
            let users = namespaces
                .get("users")
                .and_then(|users| users.as_sequence())
                .map_or_else(Vec::new, |users| {
                    users
                        .iter()
                        .filter_map(|users| Regex::new(users.get("regex")?.as_str()?).ok())
                        .collect::<Vec<_>>()
                });

            let bridge_user_id = appservice
                .1
                .get("sender_localpart")
                .and_then(|string| string.as_str())
                .and_then(|string| {
                    UserId::parse_with_server_name(string, db.globals.server_name()).ok()
                });

            let in_room = bridge_user_id
                .map_or(false, |id| self.is_joined(&id, room_id).unwrap_or(false))
                || self.room_members(room_id).any(|userid| {
                    userid.map_or(false, |userid| {
                        users.iter().any(|r| r.is_match(userid.as_str()))
                    })
                });

            self.appservice_in_room_cache
                .write()
                .unwrap()
                .entry(room_id.to_owned())
                .or_default()
                .insert(appservice.0.clone(), in_room);

            Ok(in_room)
        } else {
            Ok(false)
        }
    }

    #[tracing::instrument(skip(self, db))]
    pub async fn leave_room(
        &self,
        user_id: &UserId,
        room_id: &RoomId,
        db: &Database,
    ) -> Result<()> {
        // Ask a remote server if we don't have this room
        if !self.exists(room_id)? && room_id.server_name() != db.globals.server_name() {
            if let Err(e) = self.remote_leave_room(user_id, room_id, db).await {
                warn!("Failed to leave room {} remotely: {}", user_id, e);
                // Don't tell the client about this error
            }

            let last_state = self
                .invite_state(user_id, room_id)?
                .map_or_else(|| self.left_state(user_id, room_id), |s| Ok(Some(s)))?;

            // We always drop the invite, we can't rely on other servers
            self.update_membership(
                room_id,
                user_id,
                MembershipState::Leave,
                user_id,
                last_state,
                db,
                true,
            )?;
        } else {
            let mutex_state = Arc::clone(
                db.globals
                    .roomid_mutex_state
                    .write()
                    .unwrap()
                    .entry(room_id.to_owned())
                    .or_default(),
            );
            let state_lock = mutex_state.lock().await;

            let mut event: RoomMemberEventContent = serde_json::from_str(
                self.room_state_get(room_id, &EventType::RoomMember, &user_id.to_string())?
                    .ok_or(Error::BadRequest(
                        ErrorKind::BadState,
                        "Cannot leave a room you are not a member of.",
                    ))?
                    .content
                    .get(),
            )
            .map_err(|_| Error::bad_database("Invalid member event in database."))?;

            event.membership = MembershipState::Leave;

            self.build_and_append_pdu(
                PduBuilder {
                    event_type: EventType::RoomMember,
                    content: to_raw_value(&event).expect("event is valid, we just created it"),
                    unsigned: None,
                    state_key: Some(user_id.to_string()),
                    redacts: None,
                },
                user_id,
                room_id,
                db,
                &state_lock,
            )?;
        }

        Ok(())
    }

    #[tracing::instrument(skip(self, db))]
    async fn remote_leave_room(
        &self,
        user_id: &UserId,
        room_id: &RoomId,
        db: &Database,
    ) -> Result<()> {
        let mut make_leave_response_and_server = Err(Error::BadServerResponse(
            "No server available to assist in leaving.",
        ));

        let invite_state = db
            .rooms
            .invite_state(user_id, room_id)?
            .ok_or(Error::BadRequest(
                ErrorKind::BadState,
                "User is not invited.",
            ))?;

        let servers: HashSet<_> = invite_state
            .iter()
            .filter_map(|event| serde_json::from_str(event.json().get()).ok())
            .filter_map(|event: serde_json::Value| event.get("sender").cloned())
            .filter_map(|sender| sender.as_str().map(|s| s.to_owned()))
            .filter_map(|sender| UserId::parse(sender).ok())
            .map(|user| user.server_name().to_owned())
            .collect();

        for remote_server in servers {
            let make_leave_response = db
                .sending
                .send_federation_request(
                    &db.globals,
                    &remote_server,
                    federation::membership::get_leave_event::v1::Request { room_id, user_id },
                )
                .await;

            make_leave_response_and_server = make_leave_response.map(|r| (r, remote_server));

            if make_leave_response_and_server.is_ok() {
                break;
            }
        }

        let (make_leave_response, remote_server) = make_leave_response_and_server?;

        let room_version_id = match make_leave_response.room_version {
<<<<<<< HEAD
            Some(version) if version == RoomVersionId::V5 || version == RoomVersionId::V6 => {
                version
            }
=======
            Some(version) if self.is_supported_version(&db, &version) => version,
>>>>>>> 04fcac20
            _ => return Err(Error::BadServerResponse("Room version is not supported")),
        };

        let mut leave_event_stub =
            serde_json::from_str::<CanonicalJsonObject>(make_leave_response.event.get()).map_err(
                |_| Error::BadServerResponse("Invalid make_leave event json received from server."),
            )?;

        // TODO: Is origin needed?
        leave_event_stub.insert(
            "origin".to_owned(),
            CanonicalJsonValue::String(db.globals.server_name().as_str().to_owned()),
        );
        leave_event_stub.insert(
            "origin_server_ts".to_owned(),
            CanonicalJsonValue::Integer(
                utils::millis_since_unix_epoch()
                    .try_into()
                    .expect("Timestamp is valid js_int value"),
            ),
        );
        // We don't leave the event id in the pdu because that's only allowed in v1 or v2 rooms
        leave_event_stub.remove("event_id");

        // In order to create a compatible ref hash (EventID) the `hashes` field needs to be present
        ruma::signatures::hash_and_sign_event(
            db.globals.server_name().as_str(),
            db.globals.keypair(),
            &mut leave_event_stub,
            &room_version_id,
        )
        .expect("event is valid, we just created it");

        // Generate event id
        let event_id = EventId::parse(format!(
            "${}",
            ruma::signatures::reference_hash(&leave_event_stub, &room_version_id)
                .expect("ruma can calculate reference hashes")
        ))
        .expect("ruma's reference hashes are valid event ids");

        // Add event_id back
        leave_event_stub.insert(
            "event_id".to_owned(),
            CanonicalJsonValue::String(event_id.as_str().to_owned()),
        );

        // It has enough fields to be called a proper event now
        let leave_event = leave_event_stub;

        db.sending
            .send_federation_request(
                &db.globals,
                &remote_server,
                federation::membership::create_leave_event::v2::Request {
                    room_id,
                    event_id: &event_id,
                    pdu: &PduEvent::convert_to_outgoing_federation_event(leave_event.clone()),
                },
            )
            .await?;

        Ok(())
    }

    /// Makes a user forget a room.
    #[tracing::instrument(skip(self))]
    pub fn forget(&self, room_id: &RoomId, user_id: &UserId) -> Result<()> {
        let mut userroom_id = user_id.as_bytes().to_vec();
        userroom_id.push(0xff);
        userroom_id.extend_from_slice(room_id.as_bytes());

        let mut roomuser_id = room_id.as_bytes().to_vec();
        roomuser_id.push(0xff);
        roomuser_id.extend_from_slice(user_id.as_bytes());

        self.userroomid_leftstate.remove(&userroom_id)?;
        self.roomuserid_leftcount.remove(&roomuser_id)?;

        Ok(())
    }

    #[tracing::instrument(skip(self, globals))]
    pub fn set_alias(
        &self,
        alias: &RoomAliasId,
        room_id: Option<&RoomId>,
        globals: &super::globals::Globals,
    ) -> Result<()> {
        if let Some(room_id) = room_id {
            // New alias
            self.alias_roomid
                .insert(alias.alias().as_bytes(), room_id.as_bytes())?;
            let mut aliasid = room_id.as_bytes().to_vec();
            aliasid.push(0xff);
            aliasid.extend_from_slice(&globals.next_count()?.to_be_bytes());
            self.aliasid_alias.insert(&aliasid, &*alias.as_bytes())?;
        } else {
            // room_id=None means remove alias
            if let Some(room_id) = self.alias_roomid.get(alias.alias().as_bytes())? {
                let mut prefix = room_id.to_vec();
                prefix.push(0xff);

                for (key, _) in self.aliasid_alias.scan_prefix(prefix) {
                    self.aliasid_alias.remove(&key)?;
                }
                self.alias_roomid.remove(alias.alias().as_bytes())?;
            } else {
                return Err(Error::BadRequest(
                    ErrorKind::NotFound,
                    "Alias does not exist.",
                ));
            }
        }

        Ok(())
    }

    #[tracing::instrument(skip(self))]
    pub fn id_from_alias(&self, alias: &RoomAliasId) -> Result<Option<Box<RoomId>>> {
        self.alias_roomid
            .get(alias.alias().as_bytes())?
            .map(|bytes| {
                RoomId::parse(utils::string_from_bytes(&bytes).map_err(|_| {
                    Error::bad_database("Room ID in alias_roomid is invalid unicode.")
                })?)
                .map_err(|_| Error::bad_database("Room ID in alias_roomid is invalid."))
            })
            .transpose()
    }

    #[tracing::instrument(skip(self))]
    pub fn room_aliases<'a>(
        &'a self,
        room_id: &RoomId,
    ) -> impl Iterator<Item = Result<Box<RoomAliasId>>> + 'a {
        let mut prefix = room_id.as_bytes().to_vec();
        prefix.push(0xff);

        self.aliasid_alias.scan_prefix(prefix).map(|(_, bytes)| {
            utils::string_from_bytes(&bytes)
                .map_err(|_| Error::bad_database("Invalid alias bytes in aliasid_alias."))?
                .try_into()
                .map_err(|_| Error::bad_database("Invalid alias in aliasid_alias."))
        })
    }

    #[tracing::instrument(skip(self))]
    pub fn set_public(&self, room_id: &RoomId, public: bool) -> Result<()> {
        if public {
            self.publicroomids.insert(room_id.as_bytes(), &[])?;
        } else {
            self.publicroomids.remove(room_id.as_bytes())?;
        }

        Ok(())
    }

    #[tracing::instrument(skip(self))]
    pub fn is_public_room(&self, room_id: &RoomId) -> Result<bool> {
        Ok(self.publicroomids.get(room_id.as_bytes())?.is_some())
    }

    #[tracing::instrument(skip(self))]
    pub fn public_rooms(&self) -> impl Iterator<Item = Result<Box<RoomId>>> + '_ {
        self.publicroomids.iter().map(|(bytes, _)| {
            RoomId::parse(
                utils::string_from_bytes(&bytes).map_err(|_| {
                    Error::bad_database("Room ID in publicroomids is invalid unicode.")
                })?,
            )
            .map_err(|_| Error::bad_database("Room ID in publicroomids is invalid."))
        })
    }

    #[tracing::instrument(skip(self))]
    pub fn search_pdus<'a>(
        &'a self,
        room_id: &RoomId,
        search_string: &str,
    ) -> Result<(impl Iterator<Item = Vec<u8>> + 'a, Vec<String>)> {
        let prefix = self
            .get_shortroomid(room_id)?
            .expect("room exists")
            .to_be_bytes()
            .to_vec();
        let prefix_clone = prefix.clone();

        let words: Vec<_> = search_string
            .split_terminator(|c: char| !c.is_alphanumeric())
            .filter(|s| !s.is_empty())
            .map(str::to_lowercase)
            .collect();

        let iterators = words.clone().into_iter().map(move |word| {
            let mut prefix2 = prefix.clone();
            prefix2.extend_from_slice(word.as_bytes());
            prefix2.push(0xff);

            let mut last_possible_id = prefix2.clone();
            last_possible_id.extend_from_slice(&u64::MAX.to_be_bytes());

            self.tokenids
                .iter_from(&last_possible_id, true) // Newest pdus first
                .take_while(move |(k, _)| k.starts_with(&prefix2))
                .map(|(key, _)| key[key.len() - size_of::<u64>()..].to_vec())
        });

        Ok((
            utils::common_elements(iterators, |a, b| {
                // We compare b with a because we reversed the iterator earlier
                b.cmp(a)
            })
            .unwrap()
            .map(move |id| {
                let mut pduid = prefix_clone.clone();
                pduid.extend_from_slice(&id);
                pduid
            }),
            words,
        ))
    }

    #[tracing::instrument(skip(self))]
    pub fn get_shared_rooms<'a>(
        &'a self,
        users: Vec<Box<UserId>>,
    ) -> Result<impl Iterator<Item = Result<Box<RoomId>>> + 'a> {
        let iterators = users.into_iter().map(move |user_id| {
            let mut prefix = user_id.as_bytes().to_vec();
            prefix.push(0xff);

            self.userroomid_joined
                .scan_prefix(prefix)
                .map(|(key, _)| {
                    let roomid_index = key
                        .iter()
                        .enumerate()
                        .find(|(_, &b)| b == 0xff)
                        .ok_or_else(|| Error::bad_database("Invalid userroomid_joined in db."))?
                        .0
                        + 1; // +1 because the room id starts AFTER the separator

                    let room_id = key[roomid_index..].to_vec();

                    Ok::<_, Error>(room_id)
                })
                .filter_map(|r| r.ok())
        });

        // We use the default compare function because keys are sorted correctly (not reversed)
        Ok(utils::common_elements(iterators, Ord::cmp)
            .expect("users is not empty")
            .map(|bytes| {
                RoomId::parse(utils::string_from_bytes(&*bytes).map_err(|_| {
                    Error::bad_database("Invalid RoomId bytes in userroomid_joined")
                })?)
                .map_err(|_| Error::bad_database("Invalid RoomId in userroomid_joined."))
            }))
    }

    /// Returns an iterator of all servers participating in this room.
    #[tracing::instrument(skip(self))]
    pub fn room_servers<'a>(
        &'a self,
        room_id: &RoomId,
    ) -> impl Iterator<Item = Result<Box<ServerName>>> + 'a {
        let mut prefix = room_id.as_bytes().to_vec();
        prefix.push(0xff);

        self.roomserverids.scan_prefix(prefix).map(|(key, _)| {
            ServerName::parse(
                utils::string_from_bytes(
                    key.rsplit(|&b| b == 0xff)
                        .next()
                        .expect("rsplit always returns an element"),
                )
                .map_err(|_| {
                    Error::bad_database("Server name in roomserverids is invalid unicode.")
                })?,
            )
            .map_err(|_| Error::bad_database("Server name in roomserverids is invalid."))
        })
    }

    #[tracing::instrument(skip(self))]
    pub fn server_in_room<'a>(&'a self, server: &ServerName, room_id: &RoomId) -> Result<bool> {
        let mut key = server.as_bytes().to_vec();
        key.push(0xff);
        key.extend_from_slice(room_id.as_bytes());

        self.serverroomids.get(&key).map(|o| o.is_some())
    }

    /// Returns an iterator of all rooms a server participates in (as far as we know).
    #[tracing::instrument(skip(self))]
    pub fn server_rooms<'a>(
        &'a self,
        server: &ServerName,
    ) -> impl Iterator<Item = Result<Box<RoomId>>> + 'a {
        let mut prefix = server.as_bytes().to_vec();
        prefix.push(0xff);

        self.serverroomids.scan_prefix(prefix).map(|(key, _)| {
            RoomId::parse(
                utils::string_from_bytes(
                    key.rsplit(|&b| b == 0xff)
                        .next()
                        .expect("rsplit always returns an element"),
                )
                .map_err(|_| Error::bad_database("RoomId in serverroomids is invalid unicode."))?,
            )
            .map_err(|_| Error::bad_database("RoomId in serverroomids is invalid."))
        })
    }

    /// Returns an iterator over all joined members of a room.
    #[tracing::instrument(skip(self))]
    pub fn room_members<'a>(
        &'a self,
        room_id: &RoomId,
    ) -> impl Iterator<Item = Result<Box<UserId>>> + 'a {
        let mut prefix = room_id.as_bytes().to_vec();
        prefix.push(0xff);

        self.roomuserid_joined.scan_prefix(prefix).map(|(key, _)| {
            UserId::parse(
                utils::string_from_bytes(
                    key.rsplit(|&b| b == 0xff)
                        .next()
                        .expect("rsplit always returns an element"),
                )
                .map_err(|_| {
                    Error::bad_database("User ID in roomuserid_joined is invalid unicode.")
                })?,
            )
            .map_err(|_| Error::bad_database("User ID in roomuserid_joined is invalid."))
        })
    }

    #[tracing::instrument(skip(self))]
    pub fn room_joined_count(&self, room_id: &RoomId) -> Result<Option<u64>> {
        self.roomid_joinedcount
            .get(room_id.as_bytes())?
            .map(|b| {
                utils::u64_from_bytes(&b)
                    .map_err(|_| Error::bad_database("Invalid joinedcount in db."))
            })
            .transpose()
    }

    #[tracing::instrument(skip(self))]
    pub fn room_invited_count(&self, room_id: &RoomId) -> Result<Option<u64>> {
        self.roomid_invitedcount
            .get(room_id.as_bytes())?
            .map(|b| {
                utils::u64_from_bytes(&b)
                    .map_err(|_| Error::bad_database("Invalid joinedcount in db."))
            })
            .transpose()
    }

    /// Returns an iterator over all User IDs who ever joined a room.
    #[tracing::instrument(skip(self))]
    pub fn room_useroncejoined<'a>(
        &'a self,
        room_id: &RoomId,
    ) -> impl Iterator<Item = Result<Box<UserId>>> + 'a {
        let mut prefix = room_id.as_bytes().to_vec();
        prefix.push(0xff);

        self.roomuseroncejoinedids
            .scan_prefix(prefix)
            .map(|(key, _)| {
                UserId::parse(
                    utils::string_from_bytes(
                        key.rsplit(|&b| b == 0xff)
                            .next()
                            .expect("rsplit always returns an element"),
                    )
                    .map_err(|_| {
                        Error::bad_database("User ID in room_useroncejoined is invalid unicode.")
                    })?,
                )
                .map_err(|_| Error::bad_database("User ID in room_useroncejoined is invalid."))
            })
    }

    /// Returns an iterator over all invited members of a room.
    #[tracing::instrument(skip(self))]
    pub fn room_members_invited<'a>(
        &'a self,
        room_id: &RoomId,
    ) -> impl Iterator<Item = Result<Box<UserId>>> + 'a {
        let mut prefix = room_id.as_bytes().to_vec();
        prefix.push(0xff);

        self.roomuserid_invitecount
            .scan_prefix(prefix)
            .map(|(key, _)| {
                UserId::parse(
                    utils::string_from_bytes(
                        key.rsplit(|&b| b == 0xff)
                            .next()
                            .expect("rsplit always returns an element"),
                    )
                    .map_err(|_| {
                        Error::bad_database("User ID in roomuserid_invited is invalid unicode.")
                    })?,
                )
                .map_err(|_| Error::bad_database("User ID in roomuserid_invited is invalid."))
            })
    }

    #[tracing::instrument(skip(self))]
    pub fn get_invite_count(&self, room_id: &RoomId, user_id: &UserId) -> Result<Option<u64>> {
        let mut key = room_id.as_bytes().to_vec();
        key.push(0xff);
        key.extend_from_slice(user_id.as_bytes());

        self.roomuserid_invitecount
            .get(&key)?
            .map_or(Ok(None), |bytes| {
                Ok(Some(utils::u64_from_bytes(&bytes).map_err(|_| {
                    Error::bad_database("Invalid invitecount in db.")
                })?))
            })
    }

    #[tracing::instrument(skip(self))]
    pub fn get_left_count(&self, room_id: &RoomId, user_id: &UserId) -> Result<Option<u64>> {
        let mut key = room_id.as_bytes().to_vec();
        key.push(0xff);
        key.extend_from_slice(user_id.as_bytes());

        self.roomuserid_leftcount
            .get(&key)?
            .map(|bytes| {
                utils::u64_from_bytes(&bytes)
                    .map_err(|_| Error::bad_database("Invalid leftcount in db."))
            })
            .transpose()
    }

    /// Returns an iterator over all rooms this user joined.
    #[tracing::instrument(skip(self))]
    pub fn rooms_joined<'a>(
        &'a self,
        user_id: &UserId,
    ) -> impl Iterator<Item = Result<Box<RoomId>>> + 'a {
        self.userroomid_joined
            .scan_prefix(user_id.as_bytes().to_vec())
            .map(|(key, _)| {
                RoomId::parse(
                    utils::string_from_bytes(
                        key.rsplit(|&b| b == 0xff)
                            .next()
                            .expect("rsplit always returns an element"),
                    )
                    .map_err(|_| {
                        Error::bad_database("Room ID in userroomid_joined is invalid unicode.")
                    })?,
                )
                .map_err(|_| Error::bad_database("Room ID in userroomid_joined is invalid."))
            })
    }

    /// Returns an iterator over all rooms a user was invited to.
    #[tracing::instrument(skip(self))]
    pub fn rooms_invited<'a>(
        &'a self,
        user_id: &UserId,
    ) -> impl Iterator<Item = Result<(Box<RoomId>, Vec<Raw<AnyStrippedStateEvent>>)>> + 'a {
        let mut prefix = user_id.as_bytes().to_vec();
        prefix.push(0xff);

        self.userroomid_invitestate
            .scan_prefix(prefix)
            .map(|(key, state)| {
                let room_id = RoomId::parse(
                    utils::string_from_bytes(
                        key.rsplit(|&b| b == 0xff)
                            .next()
                            .expect("rsplit always returns an element"),
                    )
                    .map_err(|_| {
                        Error::bad_database("Room ID in userroomid_invited is invalid unicode.")
                    })?,
                )
                .map_err(|_| Error::bad_database("Room ID in userroomid_invited is invalid."))?;

                let state = serde_json::from_slice(&state)
                    .map_err(|_| Error::bad_database("Invalid state in userroomid_invitestate."))?;

                Ok((room_id, state))
            })
    }

    #[tracing::instrument(skip(self))]
    pub fn invite_state(
        &self,
        user_id: &UserId,
        room_id: &RoomId,
    ) -> Result<Option<Vec<Raw<AnyStrippedStateEvent>>>> {
        let mut key = user_id.as_bytes().to_vec();
        key.push(0xff);
        key.extend_from_slice(room_id.as_bytes());

        self.userroomid_invitestate
            .get(&key)?
            .map(|state| {
                let state = serde_json::from_slice(&state)
                    .map_err(|_| Error::bad_database("Invalid state in userroomid_invitestate."))?;

                Ok(state)
            })
            .transpose()
    }

    #[tracing::instrument(skip(self))]
    pub fn left_state(
        &self,
        user_id: &UserId,
        room_id: &RoomId,
    ) -> Result<Option<Vec<Raw<AnyStrippedStateEvent>>>> {
        let mut key = user_id.as_bytes().to_vec();
        key.push(0xff);
        key.extend_from_slice(room_id.as_bytes());

        self.userroomid_leftstate
            .get(&key)?
            .map(|state| {
                let state = serde_json::from_slice(&state)
                    .map_err(|_| Error::bad_database("Invalid state in userroomid_leftstate."))?;

                Ok(state)
            })
            .transpose()
    }

    /// Returns an iterator over all rooms a user left.
    #[tracing::instrument(skip(self))]
    pub fn rooms_left<'a>(
        &'a self,
        user_id: &UserId,
    ) -> impl Iterator<Item = Result<(Box<RoomId>, Vec<Raw<AnySyncStateEvent>>)>> + 'a {
        let mut prefix = user_id.as_bytes().to_vec();
        prefix.push(0xff);

        self.userroomid_leftstate
            .scan_prefix(prefix)
            .map(|(key, state)| {
                let room_id = RoomId::parse(
                    utils::string_from_bytes(
                        key.rsplit(|&b| b == 0xff)
                            .next()
                            .expect("rsplit always returns an element"),
                    )
                    .map_err(|_| {
                        Error::bad_database("Room ID in userroomid_invited is invalid unicode.")
                    })?,
                )
                .map_err(|_| Error::bad_database("Room ID in userroomid_invited is invalid."))?;

                let state = serde_json::from_slice(&state)
                    .map_err(|_| Error::bad_database("Invalid state in userroomid_leftstate."))?;

                Ok((room_id, state))
            })
    }

    #[tracing::instrument(skip(self))]
    pub fn once_joined(&self, user_id: &UserId, room_id: &RoomId) -> Result<bool> {
        let mut userroom_id = user_id.as_bytes().to_vec();
        userroom_id.push(0xff);
        userroom_id.extend_from_slice(room_id.as_bytes());

        Ok(self.roomuseroncejoinedids.get(&userroom_id)?.is_some())
    }

    #[tracing::instrument(skip(self))]
    pub fn is_joined(&self, user_id: &UserId, room_id: &RoomId) -> Result<bool> {
        let mut userroom_id = user_id.as_bytes().to_vec();
        userroom_id.push(0xff);
        userroom_id.extend_from_slice(room_id.as_bytes());

        Ok(self.userroomid_joined.get(&userroom_id)?.is_some())
    }

    #[tracing::instrument(skip(self))]
    pub fn is_invited(&self, user_id: &UserId, room_id: &RoomId) -> Result<bool> {
        let mut userroom_id = user_id.as_bytes().to_vec();
        userroom_id.push(0xff);
        userroom_id.extend_from_slice(room_id.as_bytes());

        Ok(self.userroomid_invitestate.get(&userroom_id)?.is_some())
    }

    #[tracing::instrument(skip(self))]
    pub fn is_left(&self, user_id: &UserId, room_id: &RoomId) -> Result<bool> {
        let mut userroom_id = user_id.as_bytes().to_vec();
        userroom_id.push(0xff);
        userroom_id.extend_from_slice(room_id.as_bytes());

        Ok(self.userroomid_leftstate.get(&userroom_id)?.is_some())
    }

    #[tracing::instrument(skip(self))]
    pub fn get_auth_chain_from_cache<'a>(
        &'a self,
        key: &[u64],
    ) -> Result<Option<Arc<HashSet<u64>>>> {
        // Check RAM cache
        if let Some(result) = self.auth_chain_cache.lock().unwrap().get_mut(key) {
            return Ok(Some(Arc::clone(result)));
        }

        // Check DB cache
        if key.len() == 1 {
            if let Some(chain) =
                self.shorteventid_authchain
                    .get(&key[0].to_be_bytes())?
                    .map(|chain| {
                        chain
                            .chunks_exact(size_of::<u64>())
                            .map(|chunk| {
                                utils::u64_from_bytes(chunk).expect("byte length is correct")
                            })
                            .collect()
                    })
            {
                let chain = Arc::new(chain);

                // Cache in RAM
                self.auth_chain_cache
                    .lock()
                    .unwrap()
                    .insert(vec![key[0]], Arc::clone(&chain));

                return Ok(Some(chain));
            }
        }

        Ok(None)
    }

    #[tracing::instrument(skip(self))]
    pub fn cache_auth_chain(&self, key: Vec<u64>, chain: Arc<HashSet<u64>>) -> Result<()> {
        // Persist in db
        if key.len() == 1 {
            self.shorteventid_authchain.insert(
                &key[0].to_be_bytes(),
                &chain
                    .iter()
                    .map(|s| s.to_be_bytes().to_vec())
                    .flatten()
                    .collect::<Vec<u8>>(),
            )?;
        }

        // Cache in RAM
        self.auth_chain_cache.lock().unwrap().insert(key, chain);

        Ok(())
    }

<<<<<<< HEAD
    #[tracing::instrument(skip(self))]
    pub fn lazy_load_was_sent_before(
        &self,
        user_id: &UserId,
        device_id: &DeviceId,
        room_id: &RoomId,
        ll_user: &UserId,
    ) -> Result<bool> {
        let mut key = user_id.as_bytes().to_vec();
        key.push(0xff);
        key.extend_from_slice(&device_id.as_bytes());
        key.push(0xff);
        key.extend_from_slice(&room_id.as_bytes());
        key.push(0xff);
        key.extend_from_slice(&ll_user.as_bytes());
        Ok(self.lazyloadedids.get(&key)?.is_some())
    }

    #[tracing::instrument(skip(self))]
    pub fn lazy_load_mark_sent(
        &self,
        user_id: &UserId,
        device_id: &DeviceId,
        room_id: &RoomId,
        lazy_load: HashSet<Box<UserId>>,
        count: u64,
    ) {
        self.lazy_load_waiting.lock().unwrap().insert(
            (
                user_id.to_owned(),
                device_id.to_owned(),
                room_id.to_owned(),
                count,
            ),
            lazy_load,
        );
    }

    #[tracing::instrument(skip(self))]
    pub fn lazy_load_confirm_delivery(
        &self,
        user_id: &UserId,
        device_id: &DeviceId,
        room_id: &RoomId,
        since: u64,
    ) -> Result<()> {
        if let Some(user_ids) = self.lazy_load_waiting.lock().unwrap().remove(&(
            user_id.to_owned(),
            device_id.to_owned(),
            room_id.to_owned(),
            since,
        )) {
            let mut prefix = user_id.as_bytes().to_vec();
            prefix.push(0xff);
            prefix.extend_from_slice(&device_id.as_bytes());
            prefix.push(0xff);
            prefix.extend_from_slice(&room_id.as_bytes());
            prefix.push(0xff);

            for ll_id in user_ids {
                let mut key = prefix.clone();
                key.extend_from_slice(&ll_id.as_bytes());
                self.lazyloadedids.insert(&key, &[])?;
            }
        }

        Ok(())
    }

    #[tracing::instrument(skip(self))]
    pub fn lazy_load_reset(
        &self,
        user_id: &Box<UserId>,
        device_id: &Box<DeviceId>,
        room_id: &Box<RoomId>,
    ) -> Result<()> {
        let mut prefix = user_id.as_bytes().to_vec();
        prefix.push(0xff);
        prefix.extend_from_slice(&device_id.as_bytes());
        prefix.push(0xff);
        prefix.extend_from_slice(&room_id.as_bytes());
        prefix.push(0xff);

        for (key, _) in self.lazyloadedids.scan_prefix(prefix) {
            self.lazyloadedids.remove(&key)?;
        }

        Ok(())
=======
    /// Returns the room's version.
    #[tracing::instrument(skip(self))]
    pub fn get_room_version(&self, room_id: &RoomId) -> Result<RoomVersionId> {
        let create_event = self.room_state_get(room_id, &EventType::RoomCreate, "")?;

        let create_event_content: Option<RoomCreateEventContent> = create_event
            .as_ref()
            .map(|create_event| {
                serde_json::from_str(create_event.content.get()).map_err(|e| {
                    warn!("Invalid create event: {}", e);
                    Error::bad_database("Invalid create event in db.")
                })
            })
            .transpose()?;
        let room_version = create_event_content
            .map(|create_event| create_event.room_version)
            .ok_or_else(|| Error::BadDatabase("Invalid room version"))?;
        Ok(room_version)
>>>>>>> 04fcac20
    }
}<|MERGE_RESOLUTION|>--- conflicted
+++ resolved
@@ -2017,13 +2017,9 @@
         // If there was no create event yet, assume we are creating a room with the default
         // version right now
         let room_version_id = create_event_content
-<<<<<<< HEAD
-            .map_or(RoomVersionId::V6, |create_event| create_event.room_version);
-=======
             .map_or(db.globals.default_room_version(), |create_event| {
                 create_event.room_version
             });
->>>>>>> 04fcac20
         let room_version = RoomVersion::new(&room_version_id).expect("room version is supported");
 
         let auth_events =
@@ -2818,13 +2814,7 @@
         let (make_leave_response, remote_server) = make_leave_response_and_server?;
 
         let room_version_id = match make_leave_response.room_version {
-<<<<<<< HEAD
-            Some(version) if version == RoomVersionId::V5 || version == RoomVersionId::V6 => {
-                version
-            }
-=======
             Some(version) if self.is_supported_version(&db, &version) => version,
->>>>>>> 04fcac20
             _ => return Err(Error::BadServerResponse("Room version is not supported")),
         };
 
@@ -3491,7 +3481,6 @@
         Ok(())
     }
 
-<<<<<<< HEAD
     #[tracing::instrument(skip(self))]
     pub fn lazy_load_was_sent_before(
         &self,
@@ -3580,7 +3569,8 @@
         }
 
         Ok(())
-=======
+    }
+
     /// Returns the room's version.
     #[tracing::instrument(skip(self))]
     pub fn get_room_version(&self, room_id: &RoomId) -> Result<RoomVersionId> {
@@ -3599,6 +3589,5 @@
             .map(|create_event| create_event.room_version)
             .ok_or_else(|| Error::BadDatabase("Invalid room version"))?;
         Ok(room_version)
->>>>>>> 04fcac20
     }
 }